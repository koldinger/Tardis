#! /usr/bin/python
# -*- coding: utf-8 -*-

import os
import sys
import argparse
import uuid
import logging
import logging.config
import ConfigParser
import SocketServer
import tempfile
import hashlib
import base64
import subprocess
import daemon
import daemon.pidfile
import pprint

# For profiling
import cProfile
import StringIO
import pstats

import Messages
import CacheDir
import TardisDB
import Regenerate

sessions = {}

DONE    = 0
CONTENT = 1
CKSUM   = 2
DELTA   = 3

config = None
profiler = None

databaseName = 'tardis.db'
schemaName   = 'tardis.sql'
configName   = '/etc/tardis/tardisd.cfg'

pp = pprint.PrettyPrinter(indent=2, width=200)

logging.TRACE = logging.DEBUG - 1

class TardisServerHandler(SocketServer.BaseRequestHandler):
    numfiles = 0
    logger = logging.getLogger('Tardis')
    sessionid = None
    tempdir = None
    cache   = None
    db      = None

    def checkFile(self, parent, f, dirhash):
        """ Process an individual file.  Check to see if it's different from what's there already """
        if f["dir"] == 1:
            retVal = DONE
        else:
            # Get the last backup information
            #old = self.db.getFileInfoByName(f["name"], parent)
            name = f["name"]
            inode = f["inode"]
            if name in dirhash:
                old = dirhash[name]
                self.logger.debug(u'Matching against old version for file {} ({})'.format(name, inode))
                #self.logger.debug("Comparing file structs: {} New: {} {} {} : Old: {} {} {}"
                                  #.format(f["name"], f["inode"], f["size"], f["mtime"], old["inode"], old["size"], old["mtime"]))
                if (old["inode"] == inode) and (old["size"] == f["size"]) and (old["mtime"] == f["mtime"]):
                    if ("checksum") in old and not (old["checksum"] is None):
                        self.db.setChecksum(inode, old['checksum'])
                        retVal = DONE
                    else:
                        retVal = CONTENT
                elif f["size"] < 4096 or old["size"] is None:
                    # Just ask for content if the size is under 4K, or the old filesize is marked as 0.
                    retVal = CONTENT
                else:
                    retVal = DELTA
            else:
                if f["nlinks"] > 1:
                    # We're a file, and we have hard links.  Check to see if I've already been handled
                    self.logger.debug('Looking for file with same inode {} in backupset'.format(inode))
                    checksum = self.db.getChecksumByInode(inode, True)
                    if checksum:
                        self.db.setChecksum(inode, checksum)
                        retVal = DONE
                    else:
                        retVal = CONTENT
                else:
                    #Check to see if it already exists
                    self.logger.debug(u'Looking for similar file: {} ({})'.format(name, inode));
                    old = self.db.getFileInfoBySimilar(f)
                    if old:
                        if old["name"] == f["name"] and old["parent"] == parent:
                            # If the name and parent ID are the same, assume it's the same
                            if ("checksum") in old and not (old["checksum"] is None):
                                self.db.setChecksum(inode, old['checksum'])
                                retVal = DONE
                            else:
                                retVal = CONTENT
                        else:
                            # otherwise 
                            retVal = CKSUM
                    else:
                        # TODO: Lookup based on inode.
                        #self.logger.debug("No old file.")
                        retVal = CONTENT

        return retVal

    lastDirNode = None
    lastDirHash = {}

    def processDir(self, data):
        """ Process a directory message.  Lookup each file in the previous backup set, and determine if it's changed. """
        #self.logger.debug(u'Processing directory entry: {} : {}'.format(data["path"], str(data["inode"])))

        # Create some sets that we'll collect the inodes into
        # Use sets to remove duplicates due to hard links in a directory
        done = set()
        cksum = set()
        content = set()
        delta = set()
        # Keep the order
        queues = [done, content, cksum, delta]

        parentInode = data['inode']
        files = data['files']

        dirhash = {}

        # Get the old directory info
        if self.lastDirNode == parentInode:
            dirhash = self.lastDirHash
        else:
            directory = self.db.readDirectory(parentInode)
            for i in directory:
                dirhash[i["name"]] = i
            self.lastDirHash = dirhash
            self.lastDirNode = parentInode

        # Insert the current file info
        self.db.insertFiles(files, parentInode)

        for f in files:
            inode = f['inode']
            self.logger.debug(u'Processing file: {} {}'.format(f["name"], str(inode)))
            res = self.checkFile(parentInode, f, dirhash)
            # Shortcut for this:
            #if res == 0: done.append(inode)
            #elif res == 1: content.append(inode)
            #elif res == 2: cksum.append(inode)
            #elif res == 3: delta.append(inode)
            queues[res].add(inode)

        # self.db.commit()

        response = {
            "message": "ACKDIR",
            "status":  "OK",
            "inode": data["inode"],
            "done":  list(done),
            "cksum": list(cksum),
            "content": list(content),
            "delta": list(delta)
        }

        return response

    def processSigRequest(self, message):
        """ Generate and send a signature for a file """
        self.logger.debug("Processing signature request message: {}".format(str(message)))
        inode = message["inode"]

        info = self.db.getNewFileInfoByInode(inode)
        chksum = self.db.getChecksumByName(info["name"], info["parent"])      ### Assumption: Current parent is same as old

        if chksum:
            sigfile = chksum + ".sig"
            if self.cache.exists(sigfile):
                file = self.cache.open(sigfile, "rb")
                sig = file.read()       # TODO: Does this always read the entire file?
                file.close()
            else:
                rpipe = self.regenerator.recoverChecksum(chksum)
                pipe = subprocess.Popen(["rdiff", "signature"], stdin=rpipe, stdout=subprocess.PIPE)
                #pipe = subprocess.Popen(["rdiff", "signature", self.cache.path(chksum)], stdout=subprocess.PIPE)
                (sig, err) = pipe.communicate()
                # Cache the signature for later use.  Just in case.
                # TODO: Better logic on this?
                outfile = self.cache.open(sigfile, "wb")
                outfile.write(sig)
                outfile.close()

            # TODO: Break the signature out of here.
            response = {
                "message": "SIG",
                "inode": inode,
                "status": "OK",
                "encoding": self.messenger.getEncoding(),
                "checksum": chksum,
                "size": len(sig),
                "signature": self.messenger.encode(sig) }
            return response
        else:
            response = {
                "message": "SIG",
                "inode": inode,
                "status": "FAIL"
            }
            return response

    def processDelta(self, message):
        """ Receive a delta message. """
        self.logger.debug("Processing delta message: {}".format(str(message)))
        output = None
        temp = None
        digest = None
        checksum = message["checksum"]
        basis    = message["basis"]
        inode    = message["inode"]

        if self.cache.exists(checksum):
            self.logger.debug("Checksum file {} already exists".format(checksum))
            # Abort read
        else:
            if self.server.savefull:
                # Save the full output, rather than just a delta.  Save the delta to a file
                output = tempfile.NamedTemporaryFile(dir=self.tempdir, delete=True)
            else:
                output = self.cache.open(checksum, "wb")

        bytesReceived = 0
        size = message["size"]

        while True:
            chunk = self.messenger.recvMessage()
            if chunk['chunk'] == 'done':
                break
            bytes = self.messenger.decode(chunk["data"])
            if output:
                output.write(bytes)
            bytesReceived += len(bytes)
        if output:
            output.flush()
            if self.server.savefull:
                # Process the delta file into the new file.
                subprocess.call(["rdiff", "patch", self.cache.path(basis), output.name], stdout=self.cache.open(checksum, "wb"))
                self.db.insertChecksumFile(checksum, size)
            else:
                self.db.insertChecksumFile(checksum, size, basis=basis)
            output.close()
            # TODO: This has gotta be wrong.
        self.db.setChecksum(inode, checksum)

        return None

    def processSignature(self, message):
        """ Receive a signature message. """
        self.logger.debug("Processing signature message: {}".format(str(message)))
        output = None
        temp = None
        checksum = message["checksum"]
        basis    = message["basis"]
        inode    = message["inode"]

        # If a signature is specified, receive it as well.
        sigfile = checksum + ".sig"
        if self.cache.exists(sigfile):
            self.logger.debug("Signature file {} already exists".format(sigfile))
            # Abort read
        else:
            output = self.cache.open(sigfile, "wb")
        bytesReceived = 0
        size = message["size"]
        while (bytesReceived < size):
            bytes = self.messenger.decode(chunk["data"])
            output.write(bytes)
            bytesReceived += len(bytes)
        output.close()

        self.db.setChecksum(inode, checksum)
        return {"message" : "OK"}

    def processChecksum(self, message):
        """ Process a list of checksums """
        self.logger.debug("Processing checksum message: {}".format(str(message)))
        done = []
        content = []
        for f in message["files"]:
            inode = f["inode"]
            cksum = f["checksum"]
            if self.cache.exists(cksum):
                self.db.setChecksum(inode, cksum)
                done.append(inode)
            else:
                content.append(inode)
        message = {
            "message": "ACKSUM",
            "status" : "OK",
            "done"   : done,
            "content": content
            }
        return message

    def processContent(self, message):
        """ Process a content message, including all the data content chunks """
        self.logger.debug("Processing content message: {}".format(str(message)))
        temp = None
        digest = None
        checksum = None
        if "checksum" in message:
            checksum = message["checksum"]
            if self.cache.exists(checksum):
                self.logger.debug("Checksum file {} already exists".format(checksum))
                # Abort read
            else:
                output = self.cache.open(checksum, "w")
        else:
            temp = tempfile.NamedTemporaryFile(dir=self.tempdir, delete=False)
            self.logger.debug("Sending output to temporary file {}".format(temp.name))
            output = temp.file
            #digest = hashlib.md5()

        bytesReceived = 0
        size = message["size"]

        while True:
            chunk = self.messenger.recvMessage()
            if chunk['chunk'] == 'done':
                checksum = chunk['checksum']
                break

            bytes = self.messenger.decode(chunk["data"])
            output.write(bytes)
            bytesReceived += len(bytes)
        output.close()

        if temp:
            if self.cache.exists(checksum):
                self.logger.debug("Checksum file {} already exists".format(checksum))
                os.remove(temp.name)
            else:
                self.cache.mkdir(checksum)
                self.logger.debug("Renaming {} to {}".format(temp.name, self.cache.path(checksum)))
                os.rename(temp.name, self.cache.path(checksum))
                self.db.insertChecksumFile(checksum, bytesReceived)
        self.db.setChecksum(message["inode"], checksum)

        #return {"message" : "OK", "inode": message["inode"]}
        return None

    def processPurge(self, message):
        self.logger.debug("Processing purge message: {}".format(str(message)))
        if message['relative']:
            prevTime = float(self.db.prevBackupDate) - float(message['time'])
        else:
            prevTime = float(message['time'])

        # Purge the files
        (files, sets) = self.db.purgeFiles(message['priority'], prevTime)
        self.logger.info("Purged {} files in {} backup sets".format(files, sets))
        return {"message" : "PURGEOK"}

    def checksumDir(self, dirNode):
        """ Generate a checksum of the file names in a directory"""
        # Create a list of files, extracted from the directory
        # ONLY include those that are directories, or that have a checksum ID
        # eliminates any files which don't have a valid backup.
        # Sort them to be in the same order as the sender
        filenames = sorted([x['name'] for x in self.db.readDirectory(dirNode) if (x['size'] is not None or x['dir'] == 1)]) 
        length = len(filenames)

        m = hashlib.md5()
        for f in filenames:
            m.update(f)
        return (length, m.hexdigest())

    def processClone(self, message):
        """ Clone an entire directory """
        done = []
        content = []
        for d in message['clones']:
            inode = d['inode']
            (numfiles, checksum) = self.checksumDir(inode)
            if numfiles != d['numfiles'] or checksum != d['cksum']:
                self.logger.debug("No match on clone.  Inode: {} Rows: {} {} Checksums: {} {}".format(inode, numfiles, d['numfiles'], checksum, d['cksum']))
                content.append(d['inode'])
            else:
                rows = self.db.cloneDir(d['inode'])
                done.append(d['inode'])
        return {"message" : "ACKCLN", "done" : done, 'content' : content }

    def processMessage(self, message):
        """ Dispatch a message to the correct handlers """
        messageType = message['message']

        if messageType == "DIR":
            return self.processDir(message)
        elif messageType == "SGR":
            return self.processSigRequest(message)
        elif messageType == "SIG":
            return self.processSignature(message)
        elif messageType == "DEL":
            return self.processDelta(message)
        elif messageType == "CON":
            return self.processContent(message)
        elif messageType == "CKS":
            return self.processChecksum(message)
        elif messageType == "CLN":
            return self.processClone(message)
        elif messageType == "PRG":
            return self.processPurge(message)
        else:
            raise Exception("Unknown message type", messageType)

    def getDB(self, host):
        script = None
        self.basedir = os.path.join(self.server.basedir, host)
        self.cache = CacheDir.CacheDir(self.basedir, 2, 2)
        self.dbname = os.path.join(self.basedir, databaseName)
        if not os.path.exists(self.dbname):
            script = schemaName
        self.db = TardisDB.TardisDB(self.dbname, initialize=script)
        self.regenerator = Regenerate.Regenerator(self.cache, self.db)

    def startSession(self, name):
        self.sessionid = uuid.uuid1()
        self.name = name
        sid = str(self.sessionid)
        sessions[sid] = self

        self.tempdir = os.path.join(self.basedir, "tmp_" + sid)
        os.makedirs(self.tempdir)

    def endSession(self):
        if self.sessionid:
            try:
                del sessions[str(self.sessionid)]
            except KeyError:
                pass
        try:
            if (self.tempdir):
                os.rmdir(self.tempdir)
        except OSError as error:
            self.logger.warning("Unable to delete temporary directory: {}: {}".format(self.tempdir, error.strerror))

    def removeOrphans(self):
        # Now remove any leftover orphans
        if self.db:
            orphans = self.db.listOrphanChecksums()
            self.logger.debug("Attempting to remove")
            size = 0
            count = 0
            for c in orphans:
                try:
                    s = os.stat(self.cache.path(c))
                    if s:
                        count += 1
                        size += s.st_size
                    self.cache.remove(c)
                except OSError:
                    self.logger.warning("No checksum file for checksum {}".format(c))
                except:
                    e = sys.exc_info()[0]
                    self.logger.exception(e)
                self.db.deleteChecksum(c)
            self.logger.info("Removed {} orphans, {} bytes".format(count, size))


    def handle(self):
        if profiler:
            profiler.enable()

        try:
            self.request.sendall("TARDIS 1.0")
            message = self.request.recv(256).strip()
            self.logger.info(message)
            fields = message.split()
            if (len(fields) != 6 or fields[0] != 'BACKUP'):
                self.request.sendall("FAIL")
                raise Exception("Unrecognized command", message)
            (command, host, name, encoding, priority, clienttime) = fields

            self.getDB(host)
            self.startSession(name)
            self.db.newBackupSet(name, str(self.sessionid), priority, clienttime)

            self.request.sendall("OK {} {}".format(str(self.sessionid), str(self.db.prevBackupDate)))

            if encoding == "JSON":
                self.messenger = Messages.JsonMessages(self.request)
            elif encoding == "BSON":
                self.messenger = Messages.BsonMessages(self.request)
            else:
                raise Exception("Unknown encoding", encoding)

            done = False;

            while not done:
                message = self.messenger.recvMessage()
                self.logger.log(logging.TRACE, "Received:\n" + str(pp.pformat(message)).encode("utf-8"))
                if message["message"] == "BYE":
                    done = True
                else:
                    response = self.processMessage(message)
                    if response:
                        self.logger.log(logging.TRACE, "Sending:\n" + str(pp.pformat(response)))
                        self.messenger.sendMessage(response)

            self.db.completeBackup()
        except:
            e = sys.exc_info()[0]
            self.logger.error("Caught exception: {}".format(e))
            self.logger.exception(e)
        finally:
            self.request.close()
            self.endSession()
            if profiler:
                profiler.disable()
                s = StringIO.StringIO()
                sortby = 'cumulative'
                ps = pstats.Stats(profiler, stream=s).sort_stats(sortby)
                ps.print_stats()
                print s.getvalue()
            self.logger.info("Connection complete")

<<<<<<< HEAD
=======
        def finish(self):
            self.logger.info("Removing orphans")
            self.removeOrphans()

>>>>>>> 33cc5476
class TardisSocketServer(SocketServer.ForkingMixIn, SocketServer.TCPServer):
    config = None

    def __init__(self, config):
        self.config = config
        SocketServer.TCPServer.__init__(self, ("", config.getint('Tardis', 'Port')), TardisServerHandler)
        self.basedir = config.get('Tardis', 'BaseDir')
        self.savefull = config.get('Tardis', 'SaveFull')

def run_server(config):
    #server = SocketServer.TCPServer(("", config.getint('Tardis', 'Port')), TardisServerHandler)
    server = TardisSocketServer(config)
    server.serve_forever()

def main():
    levels = [logging.WARNING, logging.INFO, logging.DEBUG, logging.TRACE]

    parser = argparse.ArgumentParser(description='Tardis Backup Server')

    parser.add_argument('--config',         dest='config', default=configName, help="Location of the configuration file")
    parser.add_argument('--single',         dest='single', action='store_true', help='Run a single transaction and quit')
    parser.add_argument('--version',        action='version', version='%(prog)s 0.1', help='Show the version')
    parser.add_argument('--logcfg', '-l',   dest='logcfg', default=None, help='Logging configuration file');
    parser.add_argument('--verbose', '-v',  action='count', default=0, dest='verbose', help='Increase the verbosity')
    parser.add_argument('--profile',        dest='profile', default=None, help='Generate a profile')
    parser.add_argument('--daemon', '-d',   action='store_true', dest='daemon', default=False, help='Run as a daemon')
    parser.add_argument('--logfile', '-L',  dest='logfile', default=None, help='Log to file')

    args = parser.parse_args()

    configDefaults = {
        'Port' : '9999',
        'BaseDir' : './cache',
        'SaveFull': True,
        'LogCfg'  : args.logcfg,
        'Profile' : args.profile,
        'LogFile' : args.logfile,
		'Daemon'  : str(args.daemon)
    }

    config = ConfigParser.ConfigParser(configDefaults)
    config.read(args.config)

    if config.get('Tardis', 'LogCfg'):
        logging.config.fileConfig(config.get('Tardis', 'LogCfg'))
        logger = logging.getLogger('')
    else:
        logger = logging.getLogger('')
        logging.addLevelName(logging.TRACE, 'Message')
        #format = logging.Formatter("%(asctime) %(levelname)s : %(name)s : %(message)s")
        format = logging.Formatter("%(asctime)s %(levelname)s : %(message)s")
        if config.get('Tardis', 'LogFile'):
            handler = logging.FileHandler(config.get('Tardis', 'LogFile'))
        elif config.getboolean('Tardis', 'Daemon'):
            handler = logging.SysLogHandler()
        else:
            handler = logging.StreamHandler()
        handler.setFormatter(format)
        logger.addHandler(handler)
        loglevel = levels[args.verbose] if args.verbose < len(levels) else logging.DEBUG
        logger.setLevel(loglevel)

    if config.get('Tardis', 'Profile'):
        profiler = cProfile.Profile()
    try:
        logger.info("Starting server");
        if args.daemon:
            pidfile = daemon.pidfile.TimeoutPIDLockFile("/var/run/testdaemon/tardis.pid")
            with daemon.DaemonContext(pidfile=pidfile, working_directory='.'):
                run_server(config)
        else:
            run_server(config)
    except KeyboardInterrupt:
        pass
    except:
        logger.critical("Unable to run server: {}".format(sys.exc_info()[1].strerror))
        #logger.exception(sys.exc_info()[1])
    logger.info("Ending")

if __name__ == "__main__":
    sys.exit(main())<|MERGE_RESOLUTION|>--- conflicted
+++ resolved
@@ -527,13 +527,10 @@
                 print s.getvalue()
             self.logger.info("Connection complete")
 
-<<<<<<< HEAD
-=======
         def finish(self):
             self.logger.info("Removing orphans")
             self.removeOrphans()
 
->>>>>>> 33cc5476
 class TardisSocketServer(SocketServer.ForkingMixIn, SocketServer.TCPServer):
     config = None
 
