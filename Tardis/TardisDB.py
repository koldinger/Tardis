--- conflicted
+++ resolved
@@ -514,13 +514,6 @@
         self.logger.debug("Inserting checksum file: %s -- %d bytes, Compressed %s", checksum, size, str(compressed))
 
         comp = 1 if compressed else 0
-<<<<<<< HEAD
-
-        self.cursor.execute("INSERT INTO CheckSums (CheckSum, Size, Basis, InitVector, DeltaSize, Compressed, DiskSize) "
-                            "VALUES                (:checksum, :size, :basis, :iv, :deltasize, :compressed, :disksize)",
-                            {"checksum": checksum, "size": size, "basis": basis, "iv": iv, "deltasize": deltasize,
-                             "compressed": comp, "disksize": disksize})
-=======
         if basis is None:
             chainlength = 0
         else:
@@ -529,7 +522,6 @@
                             "VALUES                (:checksum, :size, :basis, :iv, :deltasize, :compressed, :disksize, :chainlength)",
                             {"checksum": checksum, "size": size, "basis": basis, "iv": iv, "deltasize": deltasize,
                              "compressed": comp, "disksize": disksize, "chainlength": chainlength})
->>>>>>> c4d87c6d
         return self.cursor.lastrowid
 
     def updateChecksumFile(self, checksum, iv=None, size=0, basis=None, deltasize=None, compressed=False, disksize=None):
