--- conflicted
+++ resolved
@@ -491,12 +491,8 @@
                     savefull = True
             if savefull:
                 # Save the full output, rather than just a delta.  Save the delta to a file
-<<<<<<< HEAD
-                output = tempfile.SpooledTemporaryFile(dir=self.tempdir, prefix=self.sessionid)
-=======
                 #output = tempfile.NamedTemporaryFile(dir=self.tempdir, delete=True)
                 output = tempfile.SpooledTemporaryFile(dir=self.tempdir, prefix=self.tempPrefix)
->>>>>>> aae60af3
             else:
                 output = self.cache.open(checksum, "wb")
 
@@ -632,13 +628,7 @@
             self.logger.debug("Checksum file %s already exists", checksum)
             # Abort read
         else:
-<<<<<<< HEAD
             output = self.cache.open(checksum, "w")
-=======
-            temp = tempfile.NamedTemporaryFile(dir=self.tempdir, delete=False, prefix=self.tempPrefix)
-            self.logger.debug("Sending output to temporary file %s", temp.name)
-            output = temp.file
->>>>>>> aae60af3
 
         # Removed the below, as we're always sending the base64 encoded string, and storing that in the DB.
         # Would be more compact to store the blob, but we're not doing that now
@@ -728,7 +718,7 @@
             else:
                 output = self.cache.open(checksum, "w")
         else:
-            temp = tempfile.NamedTemporaryFile(dir=self.tempdir, delete=False, prefix=self.sessionid)
+            temp = tempfile.NamedTemporaryFile(dir=self.tempdir, delete=False, prefix=self.tempPrefix)
             self.logger.debug("Sending output to temporary file %s", temp.name)
             output = temp.file
 
