--- conflicted
+++ resolved
@@ -1744,16 +1744,10 @@
     comgrp.add_argument('--batchdir', '-B',         dest='batchdirs', type=int, default=16,             help=_d('Maximum size of small dirs to send.  0 to disable batching.  Default: %(default)s'))
     comgrp.add_argument('--batchsize',              dest='batchsize', type=int, default=100,            help=_d('Maximum number of small dirs to batch together.  Default: %(default)s'))
     comgrp.add_argument('--chunksize',              dest='chunksize', type=int, default=256*1024,       help=_d('Chunk size for sending data.  Default: %(default)s'))
-<<<<<<< HEAD
-    comgrp.add_argument('--dirslice',               dest='dirslice', type=int, default=1000,            help=_d('Maximum number of directory entries per message.  Default: %(default)s'))
-    comgrp.add_argument('--protocol',               dest='protocol', default="msgp", choices=['json', 'bson', 'msgp'],
-                        help=_d('Protocol for data transfer.  Default: %(default)s'))
-=======
     comgrp.add_argument('--dirslice',               dest='dirslice', type=int, default=128*1024,        help=_d('Maximum number of directory entries per message.  Default: %(default)s'))
     comgrp.add_argument('--logmessages',            dest='logmessages', type=argparse.FileType('w'),    help=_d('Log messages to file'))
     #comgrp.add_argument('--protocol',               dest='protocol', default="msgp", choices=['json', 'bson', 'msgp'],
     #                    help=_d('Protocol for data transfer.  Default: %(default)s'))
->>>>>>> 53624d18
     comgrp.add_argument('--signature',              dest='signature', default=c.getboolean(t, 'SendSig'), action=Util.StoreBoolean,
                         help=_d('Always send a signature.  Default: %(default)s'))
 
