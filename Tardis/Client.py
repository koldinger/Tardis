--- conflicted
+++ resolved
@@ -1772,21 +1772,6 @@
                 sys.exit(1)
             crypt.setKeys(f, c)
 
-<<<<<<< HEAD
-    # Send the command line
-    a = vars(args)
-    a['directories'] = directories
-    if a['password']:
-        a['password'] = '-- removed --'
-    jsonArgs = json.dumps(a, cls=Util.ArgJsonEncoder, sort_keys=True)
-    message = {
-        "message": "CLICONFIG",
-        "args":    jsonArgs
-    }
-
-
-    batchMessage(message)
-=======
     # Send the command line, if so desired.
     if args.sendconfig:
         a = vars(args)
@@ -1799,7 +1784,6 @@
             "args":    jsonArgs
         }
         batchMessage(message)
->>>>>>> c21839e0
 
     # Now, do the actual work here.
     try:
