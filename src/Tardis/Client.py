--- conflicted
+++ resolved
@@ -79,12 +79,12 @@
 from . import StatusBar
 from . import Backend
 from . import ThreadedScheduler
-<<<<<<< HEAD
 from . import Protocol
-=======
 from . import log
->>>>>>> 97f81da2
 #from . import Throttler
+
+from icecream import ic
+
 
 features = Tardis.check_features()
 support_xattr = 'xattr' in features
@@ -461,13 +461,9 @@
         logger.debug("Filename: %s => %s", Util.shortPath(name), Util.shortPath(cname))
 
 def handleAckSum(response):
-<<<<<<< HEAD
     checkMessage(response, Protocol.Responses.ACKSUM)
-    logfiles = logger.isEnabledFor(logging.FILES)
-=======
     checkMessage(response, 'ACKSUM')
     logfiles = logger.isEnabledFor(log.FILES)
->>>>>>> 97f81da2
 
     done    = response.setdefault('done', {})
     content = response.setdefault('content', {})
@@ -1210,13 +1206,8 @@
 
 def sendPurge():
     """ Send a purge message.  Indicate if this time is relative (ie, days before now), or absolute. """
-<<<<<<< HEAD
     message =  { 'message': Protocol.Commands.PRG }
-=======
-    # it's relative if we didn't set the --keep-time argument.
     relative = args.purgetime is not None
-    message =  { 'message': 'PRG' }
->>>>>>> 97f81da2
     if purgePriority:
         message['priority'] = purgePriority
 
@@ -1555,17 +1546,6 @@
 
 def handleResponse(response, doPush=True):
     global currentResponse, currentBatch
-<<<<<<< HEAD
-    # TODO: REMOVE THIS DEBUG CODE and the pause parameter
-    if pause:
-        subs = ""
-        if response.get('message') == Protocol.Responses.ACKDIR:
-            subs = "-- " + " ".join(map(lambda x: x.get('message', 'NONE') + " (" + str(x.get('respid', -1)) + ")" , response['responses']))
-        logger.warning("Sleeping for %d seconds.  Do your thing: %d %s %s", pause, response.get('respid', -1), response.get('message', 'NONE'), subs)
-        time.sleep(pause)
-    # END DEBUG
-=======
->>>>>>> 97f81da2
     try:
         currentResponse = response
         msgtype = response['message']
@@ -2298,6 +2278,7 @@
         # Load any excluded directories
         loadExcludedDirs()
 
+
         # Error check the purge parameter.  Disable it if need be
         #if args.purge and not (purgeTime is not None or auto):
         #   logger.error("Must specify purge days with this option set")
@@ -2311,6 +2292,7 @@
             logger.critical("Could not retrieve password.: %s", str(e))
             exceptionLogger.log(e)
             sys.exit(1)
+
 
         # If no compression types are specified, load the list
         types = []
@@ -2363,7 +2345,7 @@
     if args.purge:
         sendPurge()
     message = {
-        "message": "DONE"
+        "message": Protocol.Commands.DONE
     }
     batchMessage(message, batch=False, flush=True)
 
@@ -2413,6 +2395,7 @@
 
     # Read the command line arguments.
     (args, config, jobname) = processCommandLine()
+    
 
     # Memory debugging.
     # Enable only if you really need it.
@@ -2439,6 +2422,7 @@
     if scheduler:
         scheduler.start()
 
+
     # Get the connection object
     try:
         password, directories, rootdir, server, port = initialize()
@@ -2462,18 +2446,6 @@
         # Send information about this backup.
         sendConfigInfo(directories)
 
-<<<<<<< HEAD
-        # Send a purge command, if requested.
-        if args.purge:
-            if args.purgetime:
-                sendPurge(False)
-            else:
-                sendPurge(True)
-        message = {
-            "message": Protocol.Commands.DONE
-        }
-        batchMessage(message, batch=False, flush=True)
-=======
         # Now, process top level directories
         processTopLevelDirs(rootdir, directories)
 
@@ -2482,7 +2454,6 @@
 
         # Finish up
         shutdown()
->>>>>>> 97f81da2
 
     except KeyboardInterrupt:
         logger.warning("Backup Interupted")
