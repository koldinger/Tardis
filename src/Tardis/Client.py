# vi: set et sw=4 sts=4 fileencoding=utf-8:
#
# Tardis: A Backup System
# Copyright 2013-2019, Eric Koldinger, All Rights Reserved.
# kolding@washington.edu
#
# Redistribution and use in source and binary forms, with or without
# modification, are permitted provided that the following conditions are met:
#
#     * Redistributions of source code must retain the above copyright
#       notice, this list of conditions and the following disclaimer.
#     * Redistributions in binary form must reproduce the above copyright
#       notice, this list of conditions and the following disclaimer in the
#       documentation and/or other materials provided with the distribution.
#     * Neither the name of the copyright holder nor the
#       names of its contributors may be used to endorse or promote products
#       derived from this software without specific prior written permission.
#
# THIS SOFTWARE IS PROVIDED BY THE COPYRIGHT HOLDERS AND CONTRIBUTORS "AS IS"
# AND ANY EXPRESS OR IMPLIED WARRANTIES, INCLUDING, BUT NOT LIMITED TO, THE
# IMPLIED WARRANTIES OF MERCHANTABILITY AND FITNESS FOR A PARTICULAR PURPOSE
# ARE DISCLAIMED. IN NO EVENT SHALL THE COPYRIGHT HOLDER OR CONTRIBUTORS BE
# LIABLE FOR ANY DIRECT, INDIRECT, INCIDENTAL, SPECIAL, EXEMPLARY, OR
# CONSEQUENTIAL DAMAGES (INCLUDING, BUT NOT LIMITED TO, PROCUREMENT OF
# SUBSTITUTE GOODS OR SERVICES; LOSS OF USE, DATA, OR PROFITS; OR BUSINESS
# INTERRUPTION) HOWEVER CAUSED AND ON ANY THEORY OF LIABILITY, WHETHER IN
# CONTRACT, STRICT LIABILITY, OR TORT (INCLUDING NEGLIGENCE OR OTHERWISE)
# ARISING IN ANY WAY OUT OF THE USE OF THIS SOFTWARE, EVEN IF ADVISED OF THE
# POSSIBILITY OF SUCH DAMAGE.

import os
import sys
import os.path
import signal
import logging
import logging.handlers
import fnmatch
import re
import glob
import itertools
import json
import argparse
import configparser
import time
import datetime
import base64
import subprocess
import hashlib
import tempfile
import io
import shlex
import urllib.parse
import functools
import stat
import uuid
import errno
import unicodedata
import pprint
import traceback
import hmac
import cProfile

from binascii import hexlify

import magic
import pid
import parsedatetime
import srp
import colorlog
from pathmatch import wildmatch
from functools import reduce

import Tardis
import Tardis.TardisCrypto as TardisCrypto
import Tardis.CompressedBuffer as CompressedBuffer
import Tardis.Connection as Connection
import Tardis.Util as Util
import Tardis.Defaults as Defaults
import Tardis.librsync as librsync
import Tardis.MultiFormatter as MultiFormatter
import Tardis.StatusBar as StatusBar


features = Tardis.check_features()
support_xattr = 'xattr' in features
support_acl   = 'pylibacl' in features

if support_xattr:
    import xattr
if support_acl:
    import posix1e

globalExcludeFile   = Defaults.getDefault('TARDIS_GLOBAL_EXCLUDES')

local_config = Defaults.getDefault('TARDIS_LOCAL_CONFIG')
if not os.path.exists(local_config):
    local_config = Defaults.getDefault('TARDIS_DAEMON_CONFIG')

configDefaults = {
    'Server':               Defaults.getDefault('TARDIS_SERVER'),
    'Port':                 Defaults.getDefault('TARDIS_PORT'),
    'Client':               Defaults.getDefault('TARDIS_CLIENT'),
    'Force':                str(False),
    'Full':                 str(False),
    'Timeout':              str(300.0),
    'Password':             None,
    'PasswordFile':         Defaults.getDefault('TARDIS_PWFILE'),
    'PasswordProg':         None,
    'Crypt':                str(True),
    'KeyFile':              Defaults.getDefault('TARDIS_KEYFILE'),
    'SendClientConfig':     Defaults.getDefault('TARDIS_SEND_CONFIG'),
    'CompressData':         'none',
    'CompressMin':          str(4096),
    'NoCompressFile':       Defaults.getDefault('TARDIS_NOCOMPRESS'),
    'NoCompress':           '',
    'Local':                str(False),
    'LocalServerCmd':       'tardisd --config ' + local_config,
    'CompressMsgs':         'none',
    'Purge':                str(False),
    'IgnoreCVS':            str(False),
    'SkipCaches':           str(False),
    'SendSig':              str(False),
    'ExcludePatterns':      '',
    'ExcludeFiles':         '',
    'ExcludeDirs':          '',
    'GlobalExcludeFileName':Defaults.getDefault('TARDIS_GLOBAL_EXCLUDES'),
    'ExcludeFileName':      Defaults.getDefault('TARDIS_EXCLUDES'),
    'LocalExcludeFileName': Defaults.getDefault('TARDIS_LOCAL_EXCLUDES'),
    'SkipFileName':         Defaults.getDefault('TARDIS_SKIP'),
    'ExcludeNoAccess':      str(True),
    'LogFiles':             '',
    'Verbosity':            str(0),
    'Stats':                str(False),
    'Report':               str(False),
    'Directories':          '.',
}

excludeDirs         = []

starttime           = None

encoding            = None
encoder             = None
decoder             = None

purgePriority       = None
purgeTime           = None

globalExcludes      = []
cvsExcludes         = ["RCS", "SCCS", "CVS", "CVS.adm", "RCSLOG", "cvslog.*", "tags", "TAGS", ".make.state", ".nse_depinfo",
                       "*~", "#*", ".#*", ",*", "_$*", "*$", "*.old", "*.bak", "*.BAK", "*.orig", "*.rej", ".del-*", "*.a",
                       "*.olb", "*.o", "*.obj", "*.so", "*.exe", "*.Z", "*.elc", "*.ln", "core", ".*.swp", ".*.swo",
                       ".svn", ".git", ".hg", ".bzr"]
verbosity           = 0

conn                = None
args                = None
config              = None

cloneDirs           = []
cloneContents       = {}
batchMsgs           = []
metaCache           = Util.bidict()                 # A cache of metadata.  Since many files can have the same metadata, we check that
                                                    # that we haven't sent it yet.
newmeta             = []                            # When we encounter new metadata, keep it here until we flush it to the server.

noCompTypes         = []

crypt               = None
logger              = None
exceptionLogger     = None

srpUsr              = None

sessionid           = None
clientId            = None
lastTimestamp       = None
backupName          = None
newBackup           = None
filenameKey         = None
contentKey          = None

# Stats block.
# dirs/files/links  == Number of directories/files/links backed up total
# new/delta         == Number of new/delta files sent
# backed            == Total size of data represented by the backup.
# dataSent          == Number of data bytes sent this run (not including messages)
# dataBacked        == Number of bytes backed up this run
# Example: If you have 100 files, and 99 of them are already backed up (ie, one new), backed would be 100, but new would be 1.
# dataSent is the compressed and encrypted size of the files (or deltas) sent in this run, but dataBacked is the total size of
# the files.
stats = { 'dirs' : 0, 'files' : 0, 'links' : 0, 'backed' : 0, 'dataSent': 0, 'dataBacked': 0 , 'new': 0, 'delta': 0, 'gone': 0, 'denied': 0 }

report = {}

inodeDB             = {}
dirHashes           = {
    (0, 0): ('00000000000000000000000000000000', 0)
    }

# Logging Formatter that allows us to specify formats that won't have a levelname header, ie, those that
# will only have a message
class MessageOnlyFormatter(logging.Formatter):
    def __init__(self, fmt = '%(levelname)s: %(message)s', levels=[logging.INFO]):
        logging.Formatter.__init__(self, fmt)
        self.levels = levels

    def format(self, record):
        if record.levelno in self.levels:
            return record.getMessage()
        return logging.Formatter.format(self, record)

# A custom argument parser to nicely handle argument files, and strip out any blank lines
# or commented lines
class CustomArgumentParser(argparse.ArgumentParser):
    def __init__(self, *args, **kwargs):
        super(CustomArgumentParser, self).__init__(*args, **kwargs)

    def convert_arg_line_to_args(self, line):
        for arg in line.split():
            if not arg.strip():
                continue
            if arg[0] == '#':
                break
            yield arg

class ShortPathStatusBar(StatusBar.StatusBar):
    def processTrailer(self, width, name):
        return Util.shortPath(name, width)


class ProtocolError(Exception):
    pass

class AuthenticationFailed(Exception):
    pass

class ExitRecursionException(Exception):
    def __init__(self, rootException):
        self.rootException = rootException

def setEncoder(format):
    global encoder, encoding, decoder
    if format == 'base64':
        encoding = "base64"
        encoder  = base64.b64encode
        decoder  = base64.b64decode
    elif format == 'bin':
        encoding = "bin"
        encoder = lambda x: x
        decoder = lambda x: x

systemencoding      = sys.getfilesystemencoding()

def fs_encode(val):
    """ Turn filenames into str's (ie, series of bytes) rather than Unicode things """
    if not isinstance(val, bytes):
        #return val.encode(sys.getfilesystemencoding())
        return val.encode(systemencoding)
    else:
        return val

def checkMessage(message, expected):
    """ Check that a message is of the expected type.  Throw an exception if not """
    if not message['message'] == expected:
        logger.critical("Expected {} message, received {}".format(expected, message['message']))
        raise ProtocolError("Expected {} message, received {}".format(expected, message['message']))

def filelist(dirname, excludes):
    """ List the files in a directory, except those that match something in a set of patterns """
    files = os.listdir(dirname)
    for p in excludes:
        # This has to be listifed.  If it doesn't, it seems to not do the filtering.   Not sure why
        files = list(itertools.filterfalse(lambda x: p.match(os.path.join(dirname, x)), files))
    return files

#_deletedInodes = {}

def delInode(inode):
    if args.loginodes:
        args.loginodes.write(str(inode) + "\n")
    if inode in inodeDB:
        del inodeDB[inode]
        #_deletedInodes[inode] = (currentResponse, currentBatch)

def msgInfo(resp=None, batch=None):
    if resp is None: resp = currentResponse
    if batch is None: batch = currentBatch
    respId = resp['respid']
    respType = resp['message']
    if batch:
        batchId = batch['respid']
    else:
        batchId = None
    return (respId, respType, batchId)


def processChecksums(inodes):
    """ Generate checksums for requested checksum files """
    files = []
    for inode in inodes:
        try:
            (_, pathname) = inodeDB[inode]

            setProgress("File [C]:", pathname)

            m = Util.getHash(crypt, args.crypt)
            s = os.lstat(pathname)
            mode = s.st_mode
            if stat.S_ISLNK(mode):
                m.update(fs_encode(os.readlink(pathname)))
            else:
                try:
                    with open(pathname, "rb") as f:
                        for chunk in iter(functools.partial(f.read, args.chunksize), b''):
                            if chunk:
                                m.update(chunk)
                            else:
                                break
                        checksum = m.hexdigest()
                        files.append({ "inode": inode, "checksum": checksum })
                except IOError as e:
                    logger.error("Unable to generate checksum for %s: %s", pathname, str(e))
                    exceptionLogger.log(e)
                    # TODO: Add an error response?
        except KeyError as e:
            (rId, rType, bId) = msgInfo()
            logger.error("Unable to process checksum for %s, not found in inodeDB (%s, %s -- %s)", str(inode), rId, rType, bId)
            exceptionLogger.log(e)
            # TODO: Add an error response?
            #if inode in _deletedInodes:
            #   (resp, batch) = _deletedInodes[inode]
            #   (rId, rType, bId) = msgInfo(resp, batch)
            #
            #   logger.error("Already deleted inode %s in message: %s %s -- %s", str(inode), rId, rType, bId)
            #traceback.print_stack()
        except FileNotFoundError as e:
            logger.error("Unable to stat %s.  File not found", pathname)
            exceptionLogger.log(e)
            # TODO: Add an error response?

    message = {
        "message": "CKS",
        "files": files
    }

    #response = sendAndReceive(message)
    #handleAckSum(response)
    batchMessage(message)

def logFileInfo(i, c):
    if i in inodeDB:
        (x, name) = inodeDB[i]
        if "size" in x:
            size = x["size"]
        else:
            size = 0
        size = Util.fmtSize(size, formats=['','KB','MB','GB', 'TB', 'PB'])
        logger.log(logging.FILES, "[%c]: %s (%s)", c, Util.shortPath(name), size)
        if args.crypt and crypt and logger.isEnabledFor(logging.DEBUG):
            cname = crypt.encryptPath(name)
            logger.debug("Filename: %s => %s", Util.shortPath(name), Util.shortPath(cname))

def handleAckSum(response):
    checkMessage(response, 'ACKSUM')
    logfiles = logger.isEnabledFor(logging.FILES)

    done    = response.setdefault('done', {})
    content = response.setdefault('content', {})
    delta   = response.setdefault('delta', {})

    # First, delete all the files which are "done", ie, matched
    for i in [tuple(x) for x in done]:
        if logfiles:
            if i in inodeDB:
                (x, name) = inodeDB[i]
                logger.log(logging.FILES, "[C]: %s", Util.shortPath(name))
        delInode(i)

    # First, then send content for any files which don't
    # FIXME: TODO: There should be a test in here for Delta's
    for i in [tuple(x) for x in content]:
        if logfiles:
            logFileInfo(i, 'n')
        sendContent(i, 'Full')
        delInode(i)

    signatures = None
    if not args.full and len(delta) != 0:
        signatures = prefetchSigFiles(delta)

    for i in [tuple(x) for x in delta]:
        if logfiles:
            logFileInfo(i, 'd')
        processDelta(i, signatures)
        delInode(i)

def makeEncryptor():
    if args.crypt and crypt:
        iv = crypt.getIV()
        encryptor = crypt.getContentEncryptor(iv)
    else:
        iv = b''
        #TODO: Fix this
        encryptor = TardisCrypto.NullEncryptor()
    return (encryptor, iv)

def prefetchSigFiles(inodes):
    logger.debug("Requesting signature files: %s", str(inodes))
    signatures = {}

    message = {
        "message": "SGS",
        "inodes": inodes
    }
    setMessageID(message)

    sigmessage = sendAndReceive(message)
    checkMessage(sigmessage, "SIG")

    while sigmessage['status'] == 'OK':
        inode = tuple(sigmessage['inode'])
        logger.debug("Receiving signature for %s: Chksum: %s", str(inode), sigmessage['checksum'])

        sigfile = tempfile.SpooledTemporaryFile(max_size=1024 * 1024)
        #sigfile = cStringIO.StringIO(conn.decode(sigmessage['signature']))
        Util.receiveData(conn.sender, sigfile)
        logger.debug("Received sig file: %d", sigfile.tell())
        sigfile.seek(0)
        signatures[inode] = (sigfile, sigmessage['checksum'])


        # Get the next file in the stream
        sigmessage = receiveMessage()
        checkMessage(sigmessage, "SIG")
    return signatures

def fetchSignature(inode):
    logger.debug("Requesting checksum for %s", str(inode))
    message = {
        "message" : "SGR",
        "inode" : inode
    }
    setMessageID(message)

    ## TODO: Comparmentalize this better.  Should be able to handle the SIG response
    ## Separately from the SGR.  Just needs some thinking.  SIG implies immediate
    ## Follow on by more data, which is unique
    sigmessage = sendAndReceive(message)
    checkMessage(sigmessage, "SIG")

    if sigmessage['status'] == 'OK':
        sigfile = io.StringIO()
        #sigfile = cStringIO.StringIO(conn.decode(sigmessage['signature']))
        Util.receiveData(conn.sender, sigfile)
        logger.debug("Received sig file: %d", sigfile.tell())
        sigfile.seek(0)
        checksum = sigmessage['checksum']
    else:
        (_, pathname) = inodeDB[inode]
        logger.warning("No signature file received for %s: %s", inode, pathname)
        sigfile = None
        checksum = None

    return (sigfile, None)


def processDelta(inode, signatures):
    """ Generate a delta and send it """

    try:
        (_, pathname) = inodeDB[inode]
        setProgress("File [D]:", pathname)
        logger.debug("Processing delta: %s :: %s", str(inode), pathname)

        if signatures and inode in signatures:
            (sigfile, oldchksum) = signatures[inode]
        else:
            (sigfile, oldchksum) = fetchSignature(inode)

        if sigfile is not None:
            try:
                newsig = None
                # If we're encrypted, we need to generate a new signature, and send it along
                makeSig = (args.crypt and crypt) or args.signature

                logger.debug("Generating delta for %s", pathname)

                # Create a buffered reader object, which can generate the checksum and an actual filesize while
                # reading the file.  And, if we need it, the signature
                reader = CompressedBuffer.BufferedReader(open(pathname, "rb"), hasher=Util.getHash(crypt, args.crypt), signature=makeSig)
                # HACK: Monkeypatch the reader object to have a seek function to keep librsync happy.  Never gets called
                reader.seek = lambda x, y: 0

                # Generate the delta file
                delta = librsync.delta(reader, sigfile)
                sigfile.close()

                # get the auxiliary info
                checksum = reader.checksum()
                filesize = reader.size()
                newsig = reader.signatureFile()

                # Figure out the size of the delta file.  Seek to the end, do a tell, and go back to the start
                # Ugly.
                delta.seek(0, 2)
                deltasize = delta.tell()
                delta.seek(0)
            except Exception as e:
                logger.warning("Unable to process signature.  Sending full file: %s: %s", pathname, str(e))
                exceptionLogger.log(e)
                sendContent(inode, 'Full')
                return

            if deltasize < (filesize * float(args.deltathreshold) / 100.0):
                encrypt, iv, = makeEncryptor()
                Util.accumulateStat(stats, 'delta')
                message = {
                    "message": "DEL",
                    "inode": inode,
                    "size": filesize,
                    "checksum": checksum,
                    "basis": oldchksum,
                    "encoding": encoding,
                    "encrypted": (iv is not None)
                }

                sendMessage(message)
                #batchMessage(message, flush=True, batch=False, response=False)
                compress = args.compress if (args.compress and (filesize > args.mincompsize)) else None
<<<<<<< HEAD
                progress = printProgress if args.progress else None
                (sent, _, _) = Util.sendData(conn.sender, delta, encrypt, chunksize=args.chunksize, compress=compress, stats=stats, iv=iv, progress=progress)
=======
                (sent, _, _) = Util.sendData(conn.sender, delta, encrypt, pad, chunksize=args.chunksize, compress=compress, stats=stats, hmac=hmac, iv=iv)
>>>>>>> 23e4b497
                delta.close()

                # If we have a signature, send it.
                sigsize = 0
                if newsig:
                    message = {
                        "message" : "SIG",
                        "checksum": checksum
                    }
                    sendMessage(message)
                    #batchMessage(message, flush=True, batch=False, response=False)
                    # Send the signature, generated above
<<<<<<< HEAD
                    (sigsize, _, _) = Util.sendData(conn.sender, newsig, TardisCrypto.NullEncryptor(), chunksize=args.chunksize, compress=False, stats=stats, progress=progress)            # Don't bother to encrypt the signature
=======
                    (sigsize, _, _) = Util.sendData(conn.sender, newsig, chunksize=args.chunksize, compress=False, stats=stats)            # Don't bother to encrypt the signature
>>>>>>> 23e4b497
                    newsig.close()

                if args.report:
                    x = { 'type': 'Delta', 'size': sent, 'sigsize': sigsize }
                    # Convert to Unicode, and normalize any characters, so lengths become reasonable
                    name = unicodedata.normalize('NFD', pathname)
                    report[os.path.split(pathname)] = x
                logger.debug("Completed %s -- Checksum %s -- %s bytes, %s signature bytes", Util.shortPath(pathname), checksum, sent, sigsize)
            else:
                if logger.isEnabledFor(logging.DEBUG):
                    logger.debug("Delta size for %s is too large.  Sending full content: Delta: %d File: %d", Util.shortPath(pathname, 40), deltasize, filesize)
                sendContent(inode, 'Full')
        else:
            sendContent(inode, 'Full')
    except KeyError as e:
        logger.error("ProcessDelta: No inode entry for %s", inode)
        exceptionLogger.log(e)

def sendContent(inode, reportType):
    """ Send the content of a file.  Compress and encrypt, as specified by the options. """

    #if inode in inodeDB:
    try:
        checksum = None
        (fileInfo, pathname) = inodeDB[inode]
        if pathname:
            mode = fileInfo["mode"]
            filesize = fileInfo["size"]

            if logger.isEnabledFor(logging.DEBUG):
                logger.debug("Sending content for %s (%s) -- %s", inode, Util.fmtSize(filesize), Util.shortPath(pathname, 60))

            setProgress("File [N]:", pathname)

            if stat.S_ISDIR(mode):
                return
            encrypt, iv, = makeEncryptor()
            message = {
                "message":      "CON",
                "inode":        inode,
                "encoding":     encoding,
                "encrypted":    (iv is not None)
            }

            # Attempt to open the data source
            # Punt out if unsuccessful
            try:
                if stat.S_ISLNK(mode):
                    # It's a link.  Send the contents of readlink
                    data = io.BytesIO(fs_encode(os.readlink(pathname)))
                else:
                    data = open(pathname, "rb")
            except IOError as e:
                if e.errno == errno.ENOENT:
                    logger.warning("%s disappeared.  Not backed up", pathname)
                    Util.accumulateStat(stats, 'gone')
                elif e.errno == errno.EACCES:
                    logger.warning("Permission denied opening: %s.  Not backed up", pathname)
                    Util.accumulateStat(stats, 'denied')
                else:
                    logger.warning("Unable to open %s: %s", pathname, e.strerror)
                    Util.accumulateStat(stats, 'denied')
                return

            # Attempt to send the data.
            sig = None
            sigsize = 0
            try:
                compress = args.compress if (args.compress and (filesize > args.mincompsize)) else None
                # Check if it's a file type we don't want to compress
                if compress and noCompTypes:
                    mimeType = magic.from_buffer(data.read(128), mime=True)
                    data.seek(0)
                    if mimeType in noCompTypes:
                        logger.debug("Not compressing %s.  Type %s", pathname, mimeType)
                        compress = False
                makeSig = (args.crypt and crypt) or args.signature
                sendMessage(message)
                #batchMessage(message, batch=False, flush=True, response=False)
                (size, checksum, sig) = Util.sendData(conn.sender, data,
                                                      encrypt, hasher=Util.getHash(crypt, args.crypt),
                                                      chunksize=args.chunksize,
                                                      compress=compress,
                                                      signature=makeSig,
<<<<<<< HEAD
                                                      stats=stats,
                                                      progress=progress)
=======
                                                      hmac=hmac,
                                                      iv=iv,
                                                      stats=stats)
>>>>>>> 23e4b497

                if sig:
                    sig.seek(0)
                    message = {
                        "message" : "SIG",
                        "checksum": checksum
                    }
                    sendMessage(message)
                    #batchMessage(message, batch=False, flush=True, response=False)
<<<<<<< HEAD
                    (sigsize, _, _) = Util.sendData(conn, sig, TardisCrypto.NullEncryptor(), chunksize=args.chunksize, stats=stats, progress=progress)            # Don't bother to encrypt the signature
=======
                    (sigsize, _, _) = Util.sendData(conn, sig, chunksize=args.chunksize, stats=stats)            # Don't bother to encrypt the signature
>>>>>>> 23e4b497
            except Exception as e:
                logger.error("Caught exception during sending of data in %s: %s", pathname, e)
                exceptionLogger.log(e)
                #raise e
            finally:
                if data is not None:
                    data.close()
                if sig is not None:
                    sig.close()

            Util.accumulateStat(stats, 'new')
            if args.report:
                repInfo = { 'type': reportType, 'size': size, 'sigsize': sigsize }
                report[os.path.split(pathname)] = repInfo
            logger.debug("Completed %s -- Checksum %s -- %s bytes, %s signature bytes", Util.shortPath(pathname), checksum, size, sigsize)
    except KeyError as e:
        logger.error("SendContent: No inode entry for %s", inode)
        exceptionLogger.log(e)

def handleAckMeta(message):
    checkMessage(message, 'ACKMETA')
    content = message.setdefault('content', {})
    done    = message.setdefault('done', {})

    for cks in content:
        data = metaCache.inverse[cks][0]
        logger.debug("Sending meta data chunk: %s -- %s", cks, data)

        encrypt, iv = makeEncryptor()
        message = {
            "message": "METADATA",
            "checksum": cks,
            "encrypted": (iv is not None)
        }

        sendMessage(message)
        compress = args.compress if (args.compress and (len(data) > args.mincompsize)) else None
<<<<<<< HEAD
        progress = printProgress if args.progress else None
        Util.sendData(conn.sender, io.BytesIO(bytes(data, 'utf8')), encrypt, chunksize=args.chunksize, compress=compress, stats=stats, progress=progress)
=======
        Util.sendData(conn.sender, io.BytesIO(bytes(data, 'utf8')), encrypt, pad, chunksize=args.chunksize, compress=compress, stats=stats, hmac=hmac, iv=iv)
>>>>>>> 23e4b497

_defaultHash = None
def sendDirHash(inode):
    global _defaultHash
    if _defaultHash == None:
        h = Util.getHash(crypt, args.crypt)
        _defaultHash = '00' * h.digest_size

    i = tuple(inode)
    #try:
    #    (h,s) = dirHashes[i]
    #except KeyError:
    #    logger.error("%s, No directory hash available for inode %d on device %d", i, i[0], i[1])
    (h,s) = dirHashes.setdefault(i, (_defaultHash, 0))

    message = {
        'message': 'DHSH',
        'inode'  : inode,
        'hash'   : h,
        'size'   : s
        }

    batchMessage(message)
    try:
        del dirHashes[i]
    except KeyError as e:
        pass
        # This kindof isn't an error.   The BatchMessages call can cause the sendDirHashes to be sent again, which ends up deleteing
        # the message before it's deleted here.
        #logger.warning("Unable to delete Directory Hash for %s", i)
        #if args.exceptions:
        #    logger.exception("No directory hash entry for %s", i)

def cksize(i, threshhold):
    if i in inodeDB:
        (f, _) = inodeDB[i]
        if f['size'] > threshhold:
            return True
    return False

allContent = []
allDelta   = []
allCkSum   = []
allRefresh = []

def handleAckDir(message):
    global allContent, allDelta, allCkSum, allRefresh

    checkMessage(message, 'ACKDIR')

    content = message.setdefault("content", {})
    done    = message.setdefault("done", {})
    delta   = message.setdefault("delta", {})
    cksum   = message.setdefault("cksum", {})
    refresh = message.setdefault("refresh", {})

    if verbosity > 2:
        path = message['path']
        if crypt:
            path = crypt.decryptPath(path)
        logger.debug("Processing ACKDIR: Up-to-date: %3d New Content: %3d Delta: %3d ChkSum: %3d -- %s", len(done), len(content), len(delta), len(cksum), Util.shortPath(path, 40))

    # Prune the messages
    for i in [tuple(x) for x in done]:
        delInode(i)

    allContent += content
    allDelta   += delta
    allCkSum   += cksum
    allRefresh += refresh

def pushFiles():
    global allContent, allDelta, allCkSum, allRefresh
    logger.debug("Pushing files")
    # If checksum content in NOT specified, send the data for each file
    for i in [tuple(x) for x in allContent]:
        try:
            if logger.isEnabledFor(logging.FILES):
                logFileInfo(i, 'N')
            sendContent(i, 'New')
        except Exception as e:
            logger.error("Unable to backup %s: %s", str(i), str(e))

        delInode(i)


    for i in [tuple(x) for x in allRefresh]:
        if logger.isEnabledFor(logging.FILES):
            logFileInfo(i, 'N')
        try:
            sendContent(i, 'Full')
        except Exception as e:
            logger.error("Unable to backup %s: %s", str(i), str(e))

        delInode(i)

    # If there are any delta files requested, ask for them
    signatures = None
    if not args.full and len(allDelta) != 0:
        signatures = prefetchSigFiles(allDelta)

    for i in [tuple(x) for x in allDelta]:
        # If doing a full backup, send the full file, else just a delta.
        try:
            if args.full:
                if logger.isEnabledFor(logging.FILES):
                    logFileInfo(i, 'N')
                sendContent(i, 'Full')
            else:
                if logger.isEnabledFor(logging.FILES):
                    if i in inodeDB:
                        (x, name) = inodeDB[i]
                        logger.log(logging.FILES, "[D]: %s", Util.shortPath(name))
                processDelta(i, signatures)
        except Exception as e:
            logger.error("Unable to backup %s: ", str(i), str(e))
        delInode(i)

    # If checksum content is specified, concatenate the checksums and content requests, and handle checksums
    # for all of them.
    if len(allCkSum) > 0:
        processChecksums([tuple(x) for x in allCkSum])

    # Clear out the files
    allContent = []
    allDelta   = []
    allCkSum   = []
    allRefresh = []

    #if message['last']:
    #    sendDirHash(message['inode'])

def addMeta(meta):
    """
    Add data to the metadata cache
    """
    if meta in metaCache:
        return metaCache[meta]
    else:
        m = Util.getHash(crypt, args.crypt)
        m.update(bytes(meta, 'utf8'))
        digest = m.hexdigest()
        metaCache[meta] = digest
        newmeta.append(digest)
        return digest

def mkFileInfo(dir, name):
    pathname = os.path.join(dir, name)

    # Cleanup any bogus characters
    name = name.encode('utf8', 'backslashreplace').decode('utf8')

    s = os.lstat(pathname)
    mode = s.st_mode
    # If we don't want to even create dir entries for things we can't access, just return None 
    # if we can't access the file itself
    if args.skipNoAccess and (not Util.checkPermission(s.st_uid, s.st_gid, mode)):
        return None

    if stat.S_ISREG(mode) or stat.S_ISDIR(mode) or stat.S_ISLNK(mode):
        if args.crypt and crypt:
            name = crypt.encryptFilename(name)
        finfo =  {
            'name':   name,
            'inode':  s.st_ino,
            'dir':    stat.S_ISDIR(mode),
            'link':   stat.S_ISLNK(mode),
            'nlinks': s.st_nlink,
            'size':   s.st_size,
            'mtime':  int(s.st_mtime),              # We strip these down to the integer value beacuse FP conversions on the back side can get confused.
            'ctime':  int(s.st_ctime),
            'atime':  int(s.st_atime),
            'mode':   s.st_mode,
            'uid':    s.st_uid,
            'gid':    s.st_gid,
            'dev':    s.st_dev
            }

        if support_xattr and args.xattr:
            try:
                attrs = xattr.xattr(pathname, options=xattr.XATTR_NOFOLLOW)
                #items = attrs.items()
                if len(attrs):
                    # Convert to a set of readable string tuples
                    # We base64 encode the data chunk, as it's often binary
                    # Ugly, but unfortunately necessary
                    attr_string = json.dumps(dict([(str(x[0]), str(base64.b64encode(x[1]), 'utf8')) for x in sorted(attrs.items())]))
                    cks = addMeta(attr_string)
                    finfo['xattr'] = cks
            except:
                logger.warning("Could not read extended attributes from %s.   Ignoring", pathname)

        if support_acl and args.acl and not stat.S_ISLNK(mode):
            # BUG:? FIXME:? ACL section doesn't seem to work on symbolic links.  Instead wants to follow the link.
            # Definitely an issue
            try:
                if posix1e.has_extended(pathname):
                    acl = posix1e.ACL(file=pathname)
                    cks = addMeta(str(acl))
                    finfo['acl'] = cks
            except:
                logger.warning("Could not read ACL's from %s.   Ignoring", pathname.encode('utf8', 'backslashreplace').decode('utf8'))

        inodeDB[(s.st_ino, s.st_dev)] = (finfo, pathname)
    else:
        if verbosity:
            logger.info("Skipping special file: %s", pathname)
        finfo = None
    return finfo

def getDirContents(dir, dirstat, excludes=[]):
    """ Read a directory, load any new exclusions, delete the excluded files, and return a list
        of the files, a list of sub directories, and the new list of excluded patterns """

    #logger.debug("Processing directory : %s", dir)
    Util.accumulateStat(stats, 'dirs')
    device = dirstat.st_dev

    # Process an exclude file which will be passed on down to the receivers
    newExcludes = loadExcludeFile(os.path.join(dir, excludeFile))
    newExcludes.extend(excludes)
    excludes = newExcludes

    # Add a list of local files to exclude.  These won't get passed to lower directories
    localExcludes = list(excludes)
    localExcludes.extend(loadExcludeFile(os.path.join(dir, args.localexcludefile)))

    files = []
    subdirs = []

    try:
        for f in filelist(dir, localExcludes):
            try:
                fInfo = mkFileInfo(dir, f)
                if fInfo and (args.crossdev or device == fInfo['dev']):
                    mode = fInfo["mode"]
                    if stat.S_ISLNK(mode):
                        Util.accumulateStat(stats, 'links')
                    elif stat.S_ISREG(mode):
                        Util.accumulateStat(stats, 'files')
                        Util.accumulateStat(stats, 'backed', fInfo['size'])

                    if stat.S_ISDIR(mode):
                        sub = os.path.join(dir, f)
                        if sub in excludeDirs:
                            logger.debug("%s excluded.  Skipping", sub)
                            continue
                        else:
                            subdirs.append(sub)

                    files.append(fInfo)
            except (IOError, OSError) as e:
                logger.error("Error processing %s: %s", os.path.join(dir, f), str(e))
            except Exception as e:
                ## Is this necessary?  Fold into above?
                logger.error("Error processing %s: %s", os.path.join(dir, f), str(e))
                exceptionLogger.log(e)
    except (IOError, OSError) as e:
        logger.error("Error reading directory %s: %s" ,dir, str(e))

    return (files, subdirs, excludes)

def handleAckClone(message):
    checkMessage(message, 'ACKCLN')
    if verbosity > 2:
        logger.debug("Processing ACKCLN: Up-to-date: %d New Content: %d", len(message['done']), len(message['content']))

    logdirs = logger.isEnabledFor(logging.DIRS)

    content = message.setdefault('content', {})
    done    = message.setdefault('done', {})

    # Purge out what hasn't changed
    for i in done:
        inode = tuple(i)
        if inode in cloneContents:
            (path, files) = cloneContents[inode]
            for f in files:
                key = (f['inode'], f['dev'])
                delInode(key)
            del cloneContents[inode]
        else:
            logger.error("Unable to locate info for %s", inode)
        # And the directory.
        delInode(inode)

    # Process the directories that have changed
    for i in content:
        finfo = tuple(i)
        if finfo in cloneContents:
            (path, files) = cloneContents[finfo]
            if logdirs:
                logger.log(logging.DIRS, "[R]: %s", Util.shortPath(path))
            sendDirChunks(path, finfo, files)
            del cloneContents[finfo]
        else:
            logger.error("Unable to locate info for %s", str(finfo))


def makeCloneMessage():
    global cloneDirs
    message = {
        'message': 'CLN',
        'clones': cloneDirs
    }
    cloneDirs = []
    return message

def sendClones():
    message = makeCloneMessage()
    setMessageID(message)
    response = sendAndReceive(message)
    checkMessage(response, 'ACKCLN')
    handleAckClone(response)

def flushClones():
    if cloneDirs:
        logger.debug("Flushing %d clones", len(cloneDirs))
        if args.batchdirs:
            batchMessage(makeCloneMessage())
        else:
            sendClones()

def sendBatchMsgs():
    global batchMsgs, _batchStartTime
    batchSize = len(batchMsgs)
    if batchSize == 1:
        # If there's only one, don't batch it up, just send it.
        response = sendAndReceive(batchMsgs[0])
    else:
        logger.debug("Sending %d batch messages", len(batchMsgs))
        message = {
            'message'  : 'BATCH',
            'batchsize': batchSize,
            'batch'    : batchMsgs
        }
        msgId = setMessageID(message)
        logger.debug("BATCH Starting. %s commands", len(batchMsgs))

        response = sendAndReceive(message)
        checkMessage(response, 'ACKBTCH')
        respSize = len(response['responses'])
        logger.debug("Got response.  %d responses", respSize)
        if respSize != batchSize:
            logger.error("Response size does not equal batch size: ID: %d B: %d R: %d", msgId, batchSize, respSize)
            if logger.isEnabledFor(logging.DEBUG):
                msgs = set([x['msgid'] for x in batchMsgs])
                resps = set([x['respid'] for x in response['responses']])
                diffs1 = msgs.difference(resps)
                logger.debug("Missing Messages: %s", str(list(diffs1)))
        logger.debug("BATCH Ending.")

    batchMsgs = []
    _batchStartTime = None
    # Process the response messages
    handleResponse(response)

def flushBatchMsgs():
    if len(batchMsgs):
        sendBatchMsgs()
        return True
    else:
        return False

def sendPurge(relative):
    """ Send a purge message.  Indicate if this time is relative (ie, days before now), or absolute. """
    message =  { 'message': 'PRG' }
    if purgePriority:
        message['priority'] = purgePriority
    if purgeTime:
        message.update( { 'time': purgeTime, 'relative': relative })

    batchMessage(message, flush=True, batch=False)

def sendDirChunks(path, inode, files):
    """ Chunk the directory into dirslice sized chunks, and send each sequentially """
    if crypt:
        path = crypt.encryptPath(path)
    message = {
        'message': 'DIR',
        'path'   : path,
        'inode'  : list(inode),
    }

    chunkNum = 0
    for x in range(0, len(files), args.dirslice):
        if verbosity > 3:
            logger.debug("---- Generating chunk %d ----", chunkNum)
        chunkNum += 1
        chunk = files[x : x + args.dirslice]
        message["files"] = chunk
        message["last"]  = (x + args.dirslice > len(files))
        if verbosity > 3:
            logger.debug("---- Sending chunk ----")
        batch = (len(chunk) < args.dirslice)
        batchMessage(message, batch=batch)

    sendDirHash(inode)

def makeMetaMessage():
    global newmeta
    message = {
        'message': 'META',
        'metadata': newmeta
        }
    newmeta = []
    return message

statusBar = None

def initProgressBar():
    statusBar = ShortPathStatusBar("{__elapsed__} | Dirs: {dirs} | Files: {files} | Full: {new} | Delta: {delta} | Data: {dataSent!B} | {mode} ", stats)
    statusBar.setValue('mode', '')
    statusBar.setTrailer('')
    statusBar.start()
    return statusBar

def setProgress(mode, name):
    if statusBar:
        statusBar.setValue('mode', mode)
        statusBar.setTrailer(name)

processedDirs = set()

def recurseTree(dir, top, depth=0, excludes=[]):
    """ Process a directory, send any contents along, and then dive down into subdirectories and repeat. """
    global dirHashes

    newdepth = 0
    if depth > 0:
        newdepth = depth - 1

    setProgress("Dir:", dir)

    try:
        s = os.lstat(dir)
        if not stat.S_ISDIR(s.st_mode):
            return

        # Mark that we've processed it before attempting to determine if we actually should
        processedDirs.add(dir)

        if dir in excludeDirs:
            logger.debug("%s excluded.  Skipping", dir)
            return

        if os.path.lexists(os.path.join(dir, args.skipfile)):
            logger.debug("Skip file found.  Skipping %s", dir)
            return

        if args.skipcaches and os.path.lexists(os.path.join(dir, 'CACHEDIR.TAG')):
            logger.debug("CACHEDIR.TAG file found.  Analyzing")
            try:
                with file(os.path.join(dir, 'CACHEDIR.TAG'), 'r') as f:
                    line = f.readline()
                    if line.startswith('Signature: 8a477f597d28d172789f06886806bc55'):
                        logger.debug("Valid CACHEDIR.TAG file found.  Skipping %s", dir)
                        return
            except:
                logger.warning("Could not read %s.  Backing up directory %s", os.path.join(dir, 'CACHEDIR.TAG'), dir)

        (files, subdirs, subexcludes) = getDirContents(dir, s, excludes)

        h = Util.hashDir(crypt, files, args.crypt)
        #logger.debug("Dir: %s (%d, %d): Hash: %s Size: %d.", Util.shortPath(dir), s.st_ino, s.st_dev, h[0], h[1])
        dirHashes[(s.st_ino, s.st_dev)] = h

        # Figure out which files to clone, and which to update
        if files and args.clones:
            if len(files) > args.clonethreshold:
                newFiles = [f for f in files if max(f['ctime'], f['mtime']) >= lastTimestamp]
                oldFiles = [f for f in files if max(f['ctime'], f['mtime']) < lastTimestamp]
            else:
                maxTime = max([max(x["ctime"], x["mtime"]) for x in files])
                if maxTime < lastTimestamp:
                    oldFiles = files
                    newFiles = []
                else:
                    newFiles = files
                    oldFiles = []
        else:
            newFiles = files
            oldFiles = []

        if newFiles:
            # There are new and (maybe) old files.
            # First, save the hash.

            # Purge out any meta data that's been accumulated
            if newmeta:
                batchMessage(makeMetaMessage())

            if oldFiles:
                # There are oldfiles.  Hash them.
                if logger.isEnabledFor(logging.DIRS):
                    logger.log(logging.DIRS, "[A]: %s", Util.shortPath(dir))
                cloneDir(s.st_ino, s.st_dev, oldFiles, dir)
            else:
                if logger.isEnabledFor(logging.DIRS):
                    logger.log(logging.DIRS, "[B]: %s", Util.shortPath(dir))
            sendDirChunks(os.path.relpath(dir, top), (s.st_ino, s.st_dev), newFiles)

        else:
            # everything is old
            if logger.isEnabledFor(logging.DIRS):
                logger.log(logging.DIRS, "[C]: %s", Util.shortPath(dir))
            cloneDir(s.st_ino, s.st_dev, oldFiles, dir, info=h)

        # Make sure we're not at maximum depth
        if depth != 1:
            # Purge out the lists.  Allow garbage collection to take place.  These can get largish.
            files = oldFiles = newFiles = None
            # Process the sub directories
            for subdir in sorted(subdirs):
                recurseTree(subdir, top, newdepth, subexcludes)
    except ExitRecursionException:
        raise
    except OSError as e:
        logger.error("Error handling directory: %s: %s", dir, str(e))
        raise ExitRecursionException(e)
        #traceback.print_exc()
    except IOError as e:
        logger.error("Error handling directory: %s: %s", dir, str(e))
        exceptionLogger.log(e)
        raise ExitRecursionException(e)
    except Exception as e:
        # TODO: Clean this up
        exceptionLogger.log(e)
        raise ExitRecursionException(e)


def cloneDir(inode, device, files, path, info=None):
    """ Send a clone message, containing the hash of the filenames, and the number of files """
    if info:
        (h, s) = info
    else:
        (h, s) = Util.hashDir(crypt, files, args.crypt)

    message = {'inode':  inode, 'dev': device, 'numfiles': s, 'cksum': h}
    cloneDirs.append(message)
    cloneContents[(inode, device)] = (path, files)
    if len(cloneDirs) >= args.clones:
        flushClones()

def splitDir(files, when):
    newFiles = []
    oldFiles = []
    for f in files:
        if f['mtime'] < when:
            oldFiles.append(f)
        else:
            newFiles.append(f)
    return newFiles, oldFiles


def setBackupName(args):
    """ Calculate the name of the backup set """
    name = args.name
    priority = args.priority
    auto = True

    # If a name has been specified, we're not an automatic set.
    if name:
        auto = False
    #else:
    #   # Else, no name specified, we're auto.  Create a default name.
    #   name = time.strftime("Backup_%Y-%m-%d_%H:%M:%S")
    return (name, priority, auto)

def setPurgeValues(args):
    global purgeTime, purgePriority
    if args.purge:
        purgePriority = args.priority
        if args.purgeprior:
            purgePriority = args.purgeprior
        if args.purgedays:
            purgeTime = args.purgedays * 3600 * 24
        if args.purgehours:
            purgeTime = args.purgehours * 3600
        if args.purgetime:
            cal = parsedatetime.Calendar()
            (then, success) = cal.parse(args.purgetime)
            if success:
                purgeTime = time.mktime(then)
            else:
                #logger.error("Could not parse --keep-time argument: %s", args.purgetime)
                raise Exception("Could not parse --keep-time argument: {} ".format(args.purgetime))


def mkExcludePattern(pattern):
    logger.debug("Excluding {}", pattern)
    if not pattern.startswith('/'):
        pattern = '/**/' + pattern
    return wildmatch.translate(pattern)

def loadExcludeFile(name):
    """ Load a list of patterns to exclude from a file. """
    try:
        with open(name) as f:
            excludes = [mkExcludePattern(x.rstrip('\n')) for x in f.readlines()]
        return list(excludes)
    except IOError as e:
        #traceback.print_exc()
        return []


# Load all the excludes we might want
def loadExcludes(args):
    global excludeFile
    if not args.ignoreglobalexcludes:
        globalExcludes.extend(loadExcludeFile(globalExcludeFile))
    if args.cvs:
        globalExcludes.extend(map(mkExcludePattern, cvsExcludes))
    if args.excludes:
        globalExcludes.extend(map(mkExcludePattern, args.excludes))
    if args.excludefiles:
        for f in args.excludefiles:
            globalExcludes.extend(loadExcludeFile(f))
    excludeFile         = args.excludefilename

def loadExcludedDirs(args):
    global excludeDirs
    if args.excludedirs is not None:
        excludeDirs.extend(list(map(Util.fullPath, args.excludedirs)))

def sendMessage(message):
    if verbosity > 4:
        logger.debug("Send: %s", str(message))
    if args.logmessages:
        args.logmessages.write("Sending message %s %s\n" % (message.get('msgid', 'Unknown'), "-" * 40))
        args.logmessages.write(pprint.pformat(message, width=250, compact=True) + '\n\n')
    #setProgress("Sending...", "")
    conn.send(message)

def receiveMessage():
    setProgress("Receiving...", "")
    response = conn.receive()
    if verbosity > 4:
        logger.debug("Receive: %s", str(response))
    if args.logmessages:
        args.logmessages.write("Received message %s %s\n" % (response.get('respid', 'Unknown'), "-" * 40))
        args.logmessages.write(pprint.pformat(response, width=250, compact=True) + '\n\n')
    return response

waittime = 0

def sendAndReceive(message):
    global waittime
    s = time.time()
    sendMessage(message)
    response = receiveMessage()
    e = time.time()
    waittime += e - s
    return response

def sendKeys(password, client, includeKeys=True):
    logger.debug("Sending keys")
    (f, c) = crypt.getKeys()
    salt, vkey = crypt.createSRPValues(password, client)
    message = { "message": "SETKEYS",
                "filenameKey": f,
                "contentKey": c,
                "srpSalt": salt,
                "srpVkey":  vkey,
                "cryptoScheme": crypt.getCryptoScheme()
              }
    response = sendAndReceive(message)
    checkMessage(response, 'ACKSETKEYS')
    if response['response'] != 'OK':
        logger.error("Could not set keys")

currentBatch = None
currentResponse = None

def handleResponse(response, doPush=True, pause=0):
    global currentResponse, currentBatch
    # TODO: REMOVE THIS DEBUG CODE and the pause parameter
    if pause:
        subs = ""
        if response.get('message') == 'ACKBTCH':
            subs = "-- " + " ".join(map(lambda x: x.get('message', 'NONE') + " (" + str(x.get('respid', -1)) + ")" , response['responses']))
        logger.warning("Sleeping for %d seconds.  Do your thing: %d %s %s", pause, response.get('respid', -1), response.get('message', 'NONE'), subs)
        time.sleep(pause)
    # END DEBUG
    try:
        currentResponse = response
        msgtype = response['message']
        if msgtype == 'ACKDIR':
            handleAckDir(response)
        elif msgtype == 'ACKCLN':
            handleAckClone(response)
        elif msgtype == 'ACKPRG':
            pass
        elif msgtype == 'ACKSUM':
            handleAckSum(response)
        elif msgtype == 'ACKMETA':
            handleAckMeta(response)
        elif msgtype == 'ACKDHSH':
            # TODO: Respond
            pass
        elif msgtype == 'ACKCLICONFIG':
            # Ignore
            pass
        elif msgtype == 'ACKCMDLN':
            # Ignore
            pass
        elif msgtype == 'ACKBTCH':
            currentBatch = response
            for ack in response['responses']:
                handleResponse(ack, doPush=False, pause=0)
            currentBatch = None
        else:
            logger.error("Unexpected response: %s", msgtype)

        if doPush:
            pushFiles()
    except Exception as e:
        logger.error("Error handling response %s %s: %s", response.get('msgid'), response.get('message'), e)
        logger.exception("Exception: ", exc_info=e)
        logger.error(pprint.pformat(response, width=5000, depth=4))
        exceptionLogger.log(e)

_nextMsgId = 0
def setMessageID(message):
    global _nextMsgId
    #message['sessionid'] = str(sessionid)
    message['msgid'] = _nextMsgId
    _nextMsgId += 1
    return message['msgid']

_batchStartTime = None

def batchMessage(message, batch=True, flush=False, response=True):
    global _batchStartTime
    setMessageID(message)

    batch = batch and (args.batchsize > 0)

    if batch:
        batchMsgs.append(message)
    now = time.time()
    if _batchStartTime is None:
        _batchStartTime = now

    if flush or not batch or len(batchMsgs) >= args.batchsize or (now - _batchStartTime) > args.batchduration:
        flushClones()
        flushBatchMsgs()
    if not batch:
        if response:
            respmessage = sendAndReceive(message)
            handleResponse(respmessage)
        else:
            sendMessage(message)

def sendDirEntry(parent, device, files):
    # send a fake root directory
    message = {
        'message': 'DIR',
        'files': files,
        'path' : None,
        'inode': [parent, device],
        'files': files,
        'last' : True
        }

    #for x in map(os.path.realpath, args.directories):
        #(dir, name) = os.path.split(x)
        #file = mkFileInfo(dir, name)
        #if file and file["dir"] == 1:
            #files.append(file)
    #
    # and send it.
    batchMessage(message)

def splitDirs(x):
    root, rest = os.path.split(x)
    if root and rest:
        ret = splitDirs(root)
        ret.append(rest)
    elif root:
        if root is '/':
            ret = [root]
        else:
            ret = splitDirs(root)
    else:
        ret = [rest]
    return ret

def createPrefixPath(root, path):
    """ Create common path directories.  Will be empty, except for path elements to the repested directories. """
    rPath     = os.path.relpath(path, root)
    logger.debug("Making prefix path for: %s as %s", path, rPath)
    pathDirs  = splitDirs(rPath)
    parent    = 0
    parentDev = 0
    current   = root
    for d in pathDirs:
        dirPath = os.path.join(current, d)
        st = os.lstat(dirPath)
        f = mkFileInfo(current, d)
        if dirPath not in processedDirs:
            logger.debug("Sending dir entry for: %s", dirPath)
            sendDirEntry(parent, parentDev, [f])
            processedDirs.add(dirPath)
        parent    = st.st_ino
        parentDev = st.st_dev
        current   = dirPath

def runServer(cmd, tempfile):
    server_cmd = shlex.split(cmd) + ['--single', '--local', tempfile]
    logger.debug("Invoking server: " + str(server_cmd))
    subp = subprocess.Popen(server_cmd)
    # Wait until the subprocess has created the domain socket.
    # There's got to be a better way to do this. Oy.
    for _ in range(0, 20):
        if os.path.exists(tempfile):
            return subp
        if subp.poll():
            raise Exception("Subprocess died: %d" % (subp.returncode))
        time.sleep(0.5)

    logger.error("Unable to locate socket %s from process %d.  Killing subprocess", tempfile, subp.pid)
    subp.terminate()
    return None

def setCrypto(confirm, strength=False, version=None):
    global srpUsr, crypt
    password = Util.getPassword(True, None, None, "Password for %s:" % (args.client),
                                confirm=confirm, strength=strength, allowNone = False)
    srpUsr = srp.User(args.client, password)
    crypt = TardisCrypto.getCrypto(version, password, args.client)
    return password

def doSendKeys(password):
    if srpUsr is None:
        password = setCrypto(True, True, cryptoVersion)
    logger.debug("Sending keys")
    crypt.genKeys()
    (f, c) = crypt.getKeys()
    salt, vkey = crypt.createSRPValues(password, args.client)
    message = { "message": "SETKEYS",
                "filenameKey": f,
                "contentKey": c,
                "srpSalt": salt,
                "srpVkey": vkey,
                "cryptoScheme": crypt.getCryptoScheme()
              }
    resp = sendAndReceive(message)
    return resp

def doSrpAuthentication(response):
    try:
        if srpUsr is None:
            setCrypto(False, response['cryptoScheme'])

        srpUname, srpValueA = srpUsr.start_authentication()
        logger.debug("Starting Authentication: %s, %s", srpUname, hexlify(srpValueA))
        message = {
            'message': 'AUTH1',
            'srpUname': base64.b64encode(bytes(srpUname, 'utf8')),           # Probably unnecessary, uname == client
            'srpValueA': base64.b64encode(srpValueA),
            }
        resp = sendAndReceive(message)

        if resp['status'] == 'AUTHFAIL':
            raise AuthenticationFailed("Authentication Failed")


        srpValueS = base64.b64decode(resp['srpValueS'])
        srpValueB = base64.b64decode(resp['srpValueB'])

        logger.debug("Received Challenge : %s, %s", hexlify(srpValueS), hexlify(srpValueB))

        srpValueM = srpUsr.process_challenge(srpValueS, srpValueB)

        if srpValueM is None:
            raise AuthenticationFailed("Authentication Failed")

        logger.debug("Authentication Challenge response: %s", hexlify(srpValueM))

        message = {
            'message': 'AUTH2',
            'srpValueM': base64.b64encode(srpValueM)
        }

        resp = sendAndReceive(message)
        if resp['status'] == 'AUTHFAIL':
            raise AuthenticationFailed("Authentication Failed")
        elif resp['status'] != 'OK':
            raise Exception(resp['error'])
        srpHamk = base64.b64decode(resp['srpValueHAMK'])
        srpUsr.verify_session(srpHamk)
        return resp
    except KeyError as e:
        logger.error("Key not found %s", str(e))
        raise AuthenticationFailed("response incomplete")
    

def startBackup(name, priority, client, autoname, force, full=False, create=False, password=None, version=Tardis.__versionstring__):
    global sessionid, clientId, lastTimestamp, backupName, newBackup, filenameKey, contentKey, crypt

    # Create a BACKUP message
    message = {
            'message'   : 'BACKUP',
            'host'      : client,
            'encoding'  : encoding,
            'priority'  : priority,
            'autoname'  : autoname,
            'force'     : force,
            'time'      : time.time(),
            'version'   : version,
            'full'      : full,
            'create'    : create
    }

    # BACKUP { json message }
    resp = sendAndReceive(message)

    if resp['status'] == 'NEEDKEYS':
        resp = doSendKeys(password)
    if resp['status'] == 'AUTH':
        resp = doSrpAuthentication(resp)
    if resp['status'] != 'OK':
        errmesg = "BACKUP request failed"
        if 'error' in resp:
            errmesg = errmesg + ": " + resp['error']
        raise Exception(errmesg)

    sessionid      = uuid.UUID(resp['sessionid'])
    clientId       = uuid.UUID(resp['clientid'])
    lastTimestamp  = float(resp['prevDate'])
    backupName     = resp['name']
    newBackup      = resp['new']
    if 'filenameKey' in resp:
        filenameKey = resp['filenameKey']
    if 'contentKey' in resp:
        contentKey = resp['contentKey']

def getConnection(server, port):
    #if args.protocol == 'json':
    #    conn = Connection.JsonConnection(server, port, name, priority, client, autoname=auto, token=token, force=args.force, timeout=args.timeout, full=args.full)
    #    setEncoder("base64")
    #elif args.protocol == 'bson':
    #    conn = Connection.BsonConnection(server, port, name, priority, client, autoname=auto, token=token, compress=args.compressmsgs, force=args.force, timeout=args.timeout, full=args.full)
    #    setEncoder("bin")
    #elif args.protocol == 'msgp':

    conn = Connection.MsgPackConnection(server, port, compress=args.compressmsgs, timeout=args.timeout)
    setEncoder("bin")
    return conn

def splitList(line):
    if not line:
        return []
    else:
        return shlex.split(line.strip())

def checkConfig(c, t):
    # Check things in the config file that might be confusing
    # CompressedBuffer will convert True or 1 to zlib, anything else not in the list to none
    comp = c.get(t, 'CompressData').lower()
    if (comp == 'true') or (comp == '1'):
        c.set(t, 'CompressData', 'zlib')
    elif not (comp in CompressedBuffer.getCompressors()):
        c.set(t, 'CompressData', 'none')

def processCommandLine():
    """ Do the command line thing.  Register arguments.  Parse it. """
    def _d(help):
        """ Only print the help message if --debug is specified """
        return help if args.debug else argparse.SUPPRESS

    # Use the custom arg parser, which handles argument files more cleanly
    parser = CustomArgumentParser(description='Tardis Backup Client', fromfile_prefix_chars='@', formatter_class=Util.HelpFormatter, add_help=False,
                                  epilog='Options can be specified in files, with the filename specified by an @sign: e.g. "%(prog)s @args.txt" will read arguments from args.txt')

    parser.add_argument('--config',                 dest='config', default=None,                                        help='Location of the configuration file.   Default: %(default)s')
    parser.add_argument('--job',                    dest='job', default='Tardis',                                       help='Job Name within the configuration file.  Default: %(default)s')
    parser.add_argument('--debug',                  dest='debug', default=False, action='store_true',                   help=argparse.SUPPRESS)
    (args, remaining) = parser.parse_known_args()

    t = args.job
    c = configparser.ConfigParser(configDefaults, allow_no_value=True)
    if args.config:
        c.read(args.config)
        if not c.has_section(t):
            sys.stderr.write("WARNING: No Job named %s listed.  Using defaults.  Jobs available: %s\n" %(t, str(c.sections()).strip('[]')))
            c.add_section(t)                    # Make it safe for reading other values from.
        checkConfig(c, t)
    else:
        c.add_section(t)                        # Make it safe for reading other values from.

    parser.add_argument('--server', '-s',           dest='server', default=c.get(t, 'Server'),                          help='Set the destination server. Default: %(default)s')
    parser.add_argument('--port', '-p',             dest='port', type=int, default=c.getint(t, 'Port'),                 help='Set the destination server port. Default: %(default)s')
    parser.add_argument('--log', '-l',              dest='logfiles', action='append', default=splitList(c.get(t, 'LogFiles')), nargs="?", const=sys.stderr,
                        help='Send logging output to specified file.  Can be repeated for multiple logs. Default: stderr')

    parser.add_argument('--client', '-C',           dest='client', default=c.get(t, 'Client'),                          help='Set the client name.  Default: %(default)s')
    parser.add_argument('--force',                  dest='force', action=Util.StoreBoolean, default=c.getboolean(t, 'Force'),
                        help='Force the backup to take place, even if others are currently running.  Default: %(default)s')
    parser.add_argument('--full',                   dest='full', action=Util.StoreBoolean, default=c.getboolean(t, 'Full'),
                        help='Perform a full backup, with no delta information. Default: %(default)s')
    parser.add_argument('--name',   '-n',           dest='name', default=None,                                          help='Set the backup name.  Leave blank to assign name automatically')
    parser.add_argument('--create',                 dest='create', default=False, action=Util.StoreBoolean,             help='Create a new client.')

    parser.add_argument('--timeout',                dest='timeout', default=300.0, type=float, const=None,              help='Set the timeout to N seconds.  Default: %(default)s')

    passgroup = parser.add_argument_group("Password/Encryption specification options")
    pwgroup = passgroup.add_mutually_exclusive_group()
    pwgroup.add_argument('--password', '-P',        dest='password', default=c.get(t, 'Password'), nargs='?', const=True,
                         help='Password.  Enables encryption')
    pwgroup.add_argument('--password-file', '-F',   dest='passwordfile', default=c.get(t, 'PasswordFile'),              help='Read password from file.  Can be a URL (HTTP/HTTPS or FTP)')
    pwgroup.add_argument('--password-prog',         dest='passwordprog', default=c.get(t, 'PasswordProg'),              help='Use the specified command to generate the password on stdout')

    passgroup.add_argument('--crypt',               dest='crypt',action=Util.StoreBoolean, default=c.getboolean(t, 'Crypt'),
                           help='Encrypt data.  Only valid if password is set.  Default: %(default)s')
    passgroup.add_argument('--scheme',              dest='cryptoScheme', type=int, choices=range(TardisCrypto.defaultCryptoScheme+1),
                           default=TardisCrypto.defaultCryptoScheme,
                           help=_d("Crypto scheme to use.  0-4\n" + TardisCrypto.getCryptoNames()))

    passgroup.add_argument('--keys',                dest='keys', default=c.get(t, 'KeyFile'),
                           help='Load keys from file.  Keys are not stored in database')

    parser.add_argument('--send-config', '-S',      dest='sendconfig', action=Util.StoreBoolean, default=c.getboolean(t, 'SendClientConfig'),
                        help='Send the client config (effective arguments list) to the server for debugging.  Default=%(default)s');

    parser.add_argument('--compress-data',  '-Z',   dest='compress', const='zlib', default=c.get(t, 'CompressData'), nargs='?', choices=CompressedBuffer.getCompressors(),
                        help='Compress files.  Default: %(default)s')
    parser.add_argument('--compress-min',           dest='mincompsize', type=int, default=c.getint(t, 'CompressMin'),   help='Minimum size to compress.  Default: %(default)d')
    parser.add_argument('--nocompress-types',       dest='nocompressfile', default=splitList(c.get(t, 'NoCompressFile')), action='append',
                        help='File containing a list of MIME types to not compress.  Default: %(default)s')
    parser.add_argument('--nocompress', '-z',       dest='nocompress', default=splitList(c.get(t, 'NoCompress')), action='append',
                        help='MIME type to not compress. Can be repeated')
    if support_xattr:
        parser.add_argument('--xattr',              dest='xattr', default=True, action=Util.StoreBoolean,               help='Backup file extended attributes')
    if support_acl:
        parser.add_argument('--acl',                dest='acl', default=True, action=Util.StoreBoolean,                 help='Backup file access control lists')

    locgrp = parser.add_argument_group("Arguments for running server locally under tardis")
    locgrp.add_argument('--local',              dest='local', action=Util.StoreBoolean, default=c.getboolean(t, 'Local'),
                        help='Run server as a local client')
    locgrp.add_argument('--local-server-cmd',   dest='serverprog', default=c.get(t, 'LocalServerCmd'),                  help='Local server program to run.  Default: %(default)s')

    parser.add_argument('--priority',           dest='priority', type=int, default=None,                                help='Set the priority of this backup')
    parser.add_argument('--maxdepth', '-d',     dest='maxdepth', type=int, default=0,                                   help='Maximum depth to search')
    parser.add_argument('--crossdevice',        dest='crossdev', action=Util.StoreBoolean,                              help='Cross devices')

    parser.add_argument('--basepath',           dest='basepath', default='full', choices=['none', 'common', 'full'],    help="Select style of root path handling Default: %(default)s")

    excgrp = parser.add_argument_group('Exclusion options', 'Options for handling exclusions')
    excgrp.add_argument('--cvs-ignore',                 dest='cvs', default=c.getboolean(t, 'IgnoreCVS'), action=Util.StoreBoolean,
                        help='Ignore files like CVS.  Default: %(default)s')
    excgrp.add_argument('--skip-caches',                dest='skipcaches', default=c.getboolean(t, 'SkipCaches'),action=Util.StoreBoolean,
                        help='Skip directories with valid CACHEDIR.TAG files.  Default: %(default)s')
    excgrp.add_argument('--exclude', '-x',              dest='excludes', action='append', default=splitList(c.get(t, 'ExcludePatterns')),
                        help='Patterns to exclude globally (may be repeated)')
    excgrp.add_argument('--exclude-file', '-X',         dest='excludefiles', action='append',                           help='Load patterns from exclude file (may be repeated)')
    excgrp.add_argument('--exclude-dir',                dest='excludedirs', action='append', default=splitList(c.get(t, 'ExcludeDirs')),
                        help='Exclude certain directories by path')

    excgrp.add_argument('--exclude-file-name',          dest='excludefilename', default=c.get(t, 'ExcludeFileName'),
                        help='Load recursive exclude files from this.  Default: %(default)s')
    excgrp.add_argument('--local-exclude-file-name',    dest='localexcludefile', default=c.get(t, 'LocalExcludeFileName'),
                        help='Load local exclude files from this.  Default: %(default)s')
    excgrp.add_argument('--skip-file-name',             dest='skipfile', default=c.get(t, 'SkipFileName'),
                        help='File to indicate to skip a directory.  Default: %(default)s')
    excgrp.add_argument('--exclude-no-access',          dest='skipNoAccess', default=c.get(t, 'ExcludeNoAccess'), action=Util.StoreBoolean,
                        help="Exclude files to which the runner has no permission- won't generate directory entry. Default: %(default)s")
    excgrp.add_argument('--ignore-global-excludes',     dest='ignoreglobalexcludes', action=Util.StoreBoolean, default=False,
                        help='Ignore the global exclude file')

    comgrp = parser.add_argument_group('Communications options', 'Options for specifying details about the communications protocol.')
    comgrp.add_argument('--compress-msgs', '-Y',    dest='compressmsgs', nargs='?', const='snappy',
                        choices=['none', 'zlib', 'zlib-stream', 'snappy'], default=c.get(t, 'CompressMsgs'),
                        help='Compress messages.  Default: %(default)s')

    comgrp.add_argument('--clones', '-L',           dest='clones', type=int, default=1024,              help=_d('Maximum number of clones per chunk.  0 to disable cloning.  Default: %(default)s'))
    comgrp.add_argument('--minclones',              dest='clonethreshold', type=int, default=64,        help=_d('Minimum number of files to do a partial clone.  If less, will send directory as normal: %(default)s'))
    comgrp.add_argument('--batchdir', '-B',         dest='batchdirs', type=int, default=16,             help=_d('Maximum size of small dirs to send.  0 to disable batching.  Default: %(default)s'))
    comgrp.add_argument('--batchsize',              dest='batchsize', type=int, default=100,            help=_d('Maximum number of small dirs to batch together.  Default: %(default)s'))
    comgrp.add_argument('--batchduration',          dest='batchduration', type=float, default=30.0,     help=_d('Maximum time to hold a batch open.  Default: $(default)s'))
    comgrp.add_argument('--chunksize',              dest='chunksize', type=int, default=256*1024,       help=_d('Chunk size for sending data.  Default: %(default)s'))
    comgrp.add_argument('--dirslice',               dest='dirslice', type=int, default=128*1024,        help=_d('Maximum number of directory entries per message.  Default: %(default)s'))
    comgrp.add_argument('--logmessages',            dest='logmessages', type=argparse.FileType('w'),    help=_d('Log messages to file'))
    #comgrp.add_argument('--protocol',               dest='protocol', default="msgp", choices=['json', 'bson', 'msgp'],
    #                    help=_d('Protocol for data transfer.  Default: %(default)s'))
    comgrp.add_argument('--signature',              dest='signature', default=c.getboolean(t, 'SendSig'), action=Util.StoreBoolean,
                        help=_d('Always send a signature.  Default: %(default)s'))

    parser.add_argument('--deltathreshold',         dest='deltathreshold', default=66, type=int,
                        help=_d('If delta file is greater than this percentage of the original, a full version is sent.  Default: %(default)s'))

    parser.add_argument('--sanity',                 dest='sanity', default=False, action=Util.StoreBoolean, help=_d('Run sanity checks to determine if everything is pushed to server'))
    parser.add_argument('--loginodes',              dest='loginodes', default=None, type=argparse.FileType('w'), help=_d('Log inode actions, and messages'))

    purgegroup = parser.add_argument_group("Options for purging old backup sets")
    purgegroup.add_argument('--purge',              dest='purge', action=Util.StoreBoolean, default=c.getboolean(t, 'Purge'),  help='Purge old backup sets when backup complete.  Default: %(default)s')
    purgegroup.add_argument('--purge-priority',     dest='purgeprior', type=int, default=None,              help='Delete below this priority (Default: Backup priority)')

    prggroup = purgegroup.add_mutually_exclusive_group()
    prggroup.add_argument('--keep-days',        dest='purgedays', type=int, default=None,           help='Number of days to keep')
    prggroup.add_argument('--keep-hours',       dest='purgehours', type=int, default=None,          help='Number of hours to keep')
    prggroup.add_argument('--keep-time',        dest='purgetime', default=None,                     help='Purge before this time.  Format: YYYY/MM/DD:hh:mm')

    parser.add_argument('--stats',              action=Util.StoreBoolean, dest='stats', default=c.getboolean(t, 'Stats'),
                        help='Print stats about the transfer.  Default=%(default)s')
    parser.add_argument('--report',             dest='report', choices=['all', 'dirs', 'none'], const='all', default='none', nargs='?',
                        help='Print a report on all files or directories transferred.  Default=%(default)s')
    parser.add_argument('--verbose', '-v',      dest='verbose', action='count', default=c.getint(t, 'Verbosity'),
                        help='Increase the verbosity')
    parser.add_argument('--progress',           dest='progress', action='store_true',               help='Show a one-line progress bar.')

    parser.add_argument('--exclusive',          dest='exclusive', action=Util.StoreBoolean, default=True, help='Make sure the client only runs one job at a time. Default: %(default)s')
    parser.add_argument('--exceptions',         dest='exceptions', default=False, action=Util.StoreBoolean, help='Log full exception details')
    parser.add_argument('--logtime',            dest='logtime', default=False, action=Util.StoreBoolean, help='Log time')
    parser.add_argument('--logcolor',           dest='logcolor', default=True, action=Util.StoreBoolean, help='Generate colored logs')

    parser.add_argument('--version',            action='version', version='%(prog)s ' + Tardis.__versionstring__, help='Show the version')
    parser.add_argument('--help', '-h',         action='help')

    Util.addGenCompletions(parser)

    parser.add_argument('directories',          nargs='*', default=splitList(c.get(t, 'Directories')), help="List of directories to sync")

    return (parser.parse_args(remaining), c)

def parseServerInfo(args):
    """ Break up the server info passed in into useable chunks """
    if args.local:
        sServer = 'localhost'
        sPort   = 'local'
        sClient = args.client
    else:
        serverStr = args.server
        #logger.debug("Got server string: %s", serverStr)
        if not serverStr.startswith('tardis://'):
            serverStr = 'tardis://' + serverStr
        try:
            info = urllib.parse.urlparse(serverStr)
            if info.scheme != 'tardis':
                raise Exception("Invalid URL scheme: {}".format(info.scheme))

            sServer = info.hostname
            sPort   = info.port
            sClient = info.path.lstrip('/')

        except Exception as e:
            raise Exception("Invalid URL: {} -- {}".format(args.server, e.message))

    server = sServer or args.server
    port = sPort or args.port
    client = sClient or args.client

    return (server, port, client)

def setupLogging(logfiles, verbosity, logExceptions):
    global logger, exceptionLogger

    # Define a couple custom logging levels
    logging.STATS = logging.INFO + 1
    logging.DIRS  = logging.INFO - 1
    logging.FILES = logging.INFO - 2
    logging.MSGS  = logging.INFO - 3
    logging.addLevelName(logging.STATS, "STAT")
    logging.addLevelName(logging.FILES, "FILE")
    logging.addLevelName(logging.DIRS,  "DIR")
    logging.addLevelName(logging.MSGS,  "MSG")

    levels = [logging.STATS, logging.DIRS, logging.FILES, logging.MSGS, logging.DEBUG] #, logging.TRACE]

    # Create some default colors
    colors = colorlog.default_log_colors.copy()
    colors.update({
                    'STAT': 'cyan',
                    'DIR':  'cyan,bold',
                    'FILE': 'cyan',
                    'DEBUG': 'green'
                  })

    msgOnlyFmt = '%(message)s'
    if args.logtime:
        #formatter = MessageOnlyFormatter(levels=[logging.STATS], fmt='%(asctime)s %(levelname)s: %(message)s')
        formats = { logging.STATS: msgOnlyFmt }
        defaultFmt = '%(asctime)s %(levelname)s: %(message)s'
        cDefaultFmt = '%(asctime)s %(log_color)s%(levelname)s%(reset)s: %(message)s'
    else:
        formats = { logging.INFO: msgOnlyFmt, logging.STATS: msgOnlyFmt }
        defaultFmt = '%(levelname)s: %(message)s'
        cDefaultFmt = '%(log_color)s%(levelname)s%(reset)s: %(message)s'

    # If no log file specified, log to stderr
    if len(logfiles) == 0:
        logfiles.append(sys.stderr)

    # Generate a handler and formatter for each logfile
    for logfile in logfiles:
        if type(logfile) is str:
            if logfile == ':STDERR:':
                isatty = os.isatty(sys.stderr.fileno())
                handler = Util.ClearingStreamHandler(sys.stderr)
            elif logfile == ':STDOUT:':
                isatty = os.isatty(sys.stdout.fileno())
                handler = Util.ClearingStreamHandler(sys.stdout)
            else:
                isatty = False
                handler = logging.handlers.WatchedFileHandler(Util.fullPath(logfile))
        else:
            isatty = os.isatty(logfile.fileno())
            handler = Util.ClearingStreamHandler(logfile)

        if isatty and args.logcolor:
            formatter = MultiFormatter.MultiFormatter(default_fmt=cDefaultFmt, formats=formats, baseclass=colorlog.ColoredFormatter, log_colors=colors, reset=True)
        else:
            formatter = MultiFormatter.MultiFormatter(default_fmt=defaultFmt, formats=formats)

        handler.setFormatter(formatter)
        logging.root.addHandler(handler)

    # Default logger
    logger = logging.getLogger('')

    # Pick a level.  Lowest specified level if verbosity is too large.
    loglevel = levels[verbosity] if verbosity < len(levels) else levels[-1]
    logger.setLevel(loglevel)

    # Mark if we're logging exceptions
    exceptionLogger = Util.ExceptionLogger(logger, logExceptions)

    # Create a special logger just for messages
    return logger

def printStats(starttime, endtime):
    connstats = conn.getStats()

    duration = endtime - starttime
    duration = datetime.timedelta(duration.days, duration.seconds, duration.seconds - (duration.seconds % 100000))          # Truncate the microseconds

    logger.log(logging.STATS, "Runtime:          {}".format(duration))
    logger.log(logging.STATS, "Backed Up:        Dirs: {:,}  Files: {:,}  Links: {:,}  Total Size: {:}".format(stats['dirs'], stats['files'], stats['links'], Util.fmtSize(stats['backed'])))
    logger.log(logging.STATS, "Files Sent:       Full: {:,}  Deltas: {:,}".format(stats['new'], stats['delta']))
    logger.log(logging.STATS, "Data Sent:        Sent: {:}   Backed: {:}".format(Util.fmtSize(stats['dataSent']), Util.fmtSize(stats['dataBacked'])))
    logger.log(logging.STATS, "Messages:         Sent: {:,} ({:}) Received: {:,} ({:})".format(connstats['messagesSent'], Util.fmtSize(connstats['bytesSent']), connstats['messagesRecvd'], Util.fmtSize(connstats['bytesRecvd'])))
    logger.log(logging.STATS, "Data Sent:        {:}".format(Util.fmtSize(stats['dataSent'])))

    if (stats['denied'] or stats['gone']):
        logger.log(logging.STATS, "Files Not Sent:   Disappeared: {:,}  Permission Denied: {:,}".format(stats['gone'], stats['denied']))


    logger.log(logging.STATS, "Wait Times:   {:}".format(str(datetime.timedelta(0, waittime))))
    logger.log(logging.STATS, "Sending Time: {:}".format(str(datetime.timedelta(0, Util._transmissionTime))))


def printReport(repFormat):
    lastDir = None
    length = 0
    numFiles = 0
    deltas   = 0
    dataSize = 0
    logger.log(logging.STATS, "")
    if report:
        length = reduce(max, list(map(len, [x[1] for x in report])))
        length = max(length, 50)
        filefmts = ['','KB','MB','GB', 'TB', 'PB']
        dirfmts  = ['B','KB','MB','GB', 'TB', 'PB']
        fmt  = '%-{}s %-6s %-10s %-10s'.format(length + 4)
        fmt2 = '  %-{}s   %-6s %-10s %-10s'.format(length)
        fmt3 = '  %-{}s   %-6s %-10s'.format(length)
        fmt4 = '  %d files (%d full, %d delta, %s)'
        logger.log(logging.STATS, fmt, "FileName", "Type", "Size", "Sig Size")
        logger.log(logging.STATS, fmt, '-' * (length + 4), '-' * 6, '-' * 10, '-' * 10)
        for i in sorted(report):
            r = report[i]
            (d, f) = i

            if d != lastDir:
                if repFormat == 'dirs' and lastDir:
                    logger.log(logging.STATS, fmt4, numFiles, numFiles - deltas, deltas, Util.fmtSize(dataSize, formats=dirfmts))
                numFiles = 0
                deltas = 0
                dataSize = 0
                logger.log(logging.STATS, "%s:", Util.shortPath(d, 80))
                lastDir = d

            numFiles += 1
            if r['type'] == 'Delta':
                deltas += 1
            dataSize += r['size']

            if repFormat == 'all':
                if r['sigsize']:
                    logger.log(logging.STATS, fmt2, f, r['type'], Util.fmtSize(r['size'], formats=filefmts), Util.fmtSize(r['sigsize'], formats=filefmts))
                else:
                    logger.log(logging.STATS, fmt3, f, r['type'], Util.fmtSize(r['size'], formats=filefmts))
        if repFormat == 'dirs' and lastDir:
            logger.log(logging.STATS, fmt4, numFiles, numFiles - deltas, deltas, Util.fmtSize(dataSize, formats=dirfmts))
    else:
        logger.log(logging.STATS, "No files backed up")

def lockRun(server, port, client):
    lockName = 'tardis_' + str(server) + '_' + str(port) + '_' + str(client)

    # Create our own pidfile path.  We do this in /tmp rather than /var/run as tardis may not be run by
    # the superuser (ie, can't write to /var/run)
    pidfile = pid.PidFile(piddir=tempfile.gettempdir(), pidname=lockName)

    try:
        pidfile.create()
    except pid.PidFileError as e:
        raise Exception("Tardis already running: %s" % e)
    return pidfile

def main():
    global starttime, args, config, conn, verbosity, crypt, noCompTypes, srpUsr, statusBar
    # Read the command line arguments.
    commandLine = ' '.join(sys.argv) + '\n'
    (args, config) = processCommandLine()

    # Memory debugging.
    # Enable only if you really need it.
    #from dowser import launch_memory_usage_server
    #launch_memory_usage_server()

    # Set up logging
    verbosity=args.verbose if args.verbose else 0
    setupLogging(args.logfiles, verbosity, args.exceptions)

    try:
        starttime = datetime.datetime.now()
        subserver = None

        # Get the actual names we're going to use
        (server, port, client) = parseServerInfo(args)

        if args.exclusive:
            lockRun(server, port, client)

        # Figure out the name and the priority of this backupset
        (name, priority, auto) = setBackupName(args)

        # setup purge times
        setPurgeValues(args)

        # Load the excludes
        loadExcludes(args)

        # Load any excluded directories
        loadExcludedDirs(args)

        # Error check the purge parameter.  Disable it if need be
        #if args.purge and not (purgeTime is not None or auto):
        #   logger.error("Must specify purge days with this option set")
        #   args.purge=False

        # Load any password info
        try:
            password = Util.getPassword(args.password, args.passwordfile, args.passwordprog, prompt="Password for %s: " % (client),
                                        confirm=args.create, strength=args.create)
        except Exception as e:
            logger.critical("Could not retrieve password.")
            sys.exit(1)
        # Purge out the original password.  Maybe it might go away.
        if args.password:
            args.password = '-- removed --'

        if password:
            srpUsr = srp.User(client, password)

            if args.create:
                crypt = TardisCrypto.getCrypto(TardisCrypto.defaultCryptoScheme, password, client)

        # If no compression types are specified, load the list
        types = []
        for i in args.nocompressfile:
            try:
                logger.debug("Reading types to ignore from: %s", i)
                data = list(map(Util.stripComments, open(i, 'r').readlines()))
                types = types + [x for x in data if len(x)]
            except Exception as e:
                logger.error("Could not load nocompress types list from: %s", i)
                raise e
        types = types + args.nocompress
        noCompTypes = set(types)
        logger.debug("Types to ignore: %s", sorted(noCompTypes))

        # Calculate the base directories
        directories = list(itertools.chain.from_iterable(list(map(glob.glob, list(map(Util.fullPath, args.directories))))))
        if args.basepath == 'common':
            rootdir = os.path.commonprefix(directories)
            # If the rootdir is actually one of the directories, back off one directory
            if rootdir in directories:
                rootdir  = os.path.split(rootdir)[0]
        elif args.basepath == 'full':
            rootdir = '/'
        else:
            # None, just using the final component of the pathname.
            # Check that each final component is unique, or will cause server error.
            names = {}
            errors = False
            for i in directories:
                x = os.path.split(i)[1]
                if x in names:
                    logger.error("%s directory name (%s) is not unique.  Collides with %s", i, x, names[name])
                    errors = True
                else:
                    names[x] = i
            if errors:
                raise Exception('All paths must have a unique final directory name if basepath is none')
            rootdir = None
        logger.debug("Rootdir is: %s", rootdir)
    except Exception as e:
        logger.critical("Unable to initialize: %s", (str(e)))
        exceptionLogger.log(e)
        sys.exit(1)

    # Open the connection

    # If we're using a local connection, create the domain socket, and start the server running.
    if args.local:
        tempsocket = os.path.join(tempfile.gettempdir(), "tardis_local_" + str(os.getpid()))
        port = tempsocket
        server = None
        subserver = runServer(args.serverprog, tempsocket)
        if subserver is None:
            logger.critical("Unable to create server")
            sys.exit(1)

    # Get the connection object
    try:
        conn = getConnection(server, port)
        startBackup(name, args.priority, args.client, auto, args.force, args.full, args.create, password)
    except Exception as e:
        logger.critical("Unable to start session with %s:%s: %s", server, port, str(e))
        exceptionLogger.log(e)
        sys.exit(1)
    if verbosity or args.stats or args.report:
        logger.log(logging.STATS, "Name: {} Server: {}:{} Session: {}".format(backupName, server, port, sessionid))

    # Set up the encryption, if needed.
    if args.crypt and crypt:
        (f, c) = (None, None)

        if newBackup == 'NEW':
            # if new DB, generate new keys, and save them appropriately.
            if password:
                logger.debug("Generating new keys")
                crypt.genKeys()
                if args.keys:
                    (f, c) = crypt.getKeys()
                    Util.saveKeys(Util.fullPath(args.keys), clientId, f, c)
                else:
                    sendKeys(password, client)
            else:
                if args.keys:
                    (f, c) = crypt.getKeys()
                    Util.saveKeys(Util.fullPath(args.keys), clientId, f, c)
        else:
            # Otherwise, load the keys from the appropriate place
            if args.keys:
                (f, c) = Util.loadKeys(args.keys, clientId)
            else:
                f = filenameKey
                c = contentKey
            if not (f and c):
                logger.critical("Unable to load keyfile: %s", args.keys)
                sys.exit(1)
            crypt.setKeys(f, c)

    # Initialize the progress bar, if requested
    if args.progress:
        statusBar = initProgressBar()

    # Send a command line
    clHash = Util.getHash(crypt, args.crypt)
    clHash.update(bytes(commandLine, 'utf8'))
    h = clHash.hexdigest()
    encrypt, iv = makeEncryptor()
    if iv is None:
        iv = b''
    data = iv + encrypt.encrypt(bytes(commandLine, 'utf8')) + encrypt.finish() + encrypt.digest()

    message = {
        'message': 'COMMANDLINE',
        'hash': h,
        'line': data,
        'size': len(commandLine),
        'encrypted': True if iv else False
    }
    batchMessage(message)

    # Send the full configuration, if so desired.
    if args.sendconfig:
        a = vars(args)
        a['directories'] = directories
        if a['password']:
            a['password'] = '-- removed --'
        jsonArgs = json.dumps(a, cls=Util.ArgJsonEncoder, sort_keys=True)
        message = {
            "message": "CLICONFIG",
            "args":    jsonArgs
        }
        batchMessage(message)

    # Now, do the actual work here.
    try:
        # Now, process all the actual directories
        for directory in directories:
            # skip if already processed.
            if directory in processedDirs:
                continue
            # Create the fake directory entry(s) for this.
            if rootdir:
                createPrefixPath(rootdir, directory)
                root = rootdir
            else:
                (root, name) = os.path.split(directory)
                f = mkFileInfo(root, name)
                sendDirEntry(0, 0, [f])
            # And run the directory
            recurseTree(directory, root, depth=args.maxdepth, excludes=globalExcludes)

        # If any metadata, clone or batch requests still lying around, send them now
        if newmeta:
            batchMessage(makeMetaMessage())
        flushClones()
        while flushBatchMsgs():
            pass

        # Send a purge command, if requested.
        if args.purge:
            if args.purgetime:
                sendPurge(False)
            else:
                sendPurge(True)
        conn.close()
    except KeyboardInterrupt as e:
        logger.warning("Backup Interupted")
        #exceptionLogger.log(e)
    except ExitRecursionException as e:
        root = e.rootException
        logger.error("Caught exception: %s, %s", root.__class__.__name__, root)
        #exceptionLogger.log(root)
    except Exception as e:
        logger.error("Caught exception: %s, %s", e.__class__.__name__, e)
        exceptionLogger.log(e)

    if args.progress:
        statusBar.shutdown()

    if args.local:
        logger.info("Waiting for server to complete")
        subserver.wait()        # Should I do communicate?

    endtime = datetime.datetime.now()

    if args.sanity:
        # Sanity checks.  Enable for debugging.
        if len(cloneContents) != 0:
            logger.warning("Some cloned directories not processed: %d", len(cloneContents))
            for key in cloneContents:
                (path, files) = cloneContents[key]
                print("{}:: {}".format(path, len(files)))

        # This next one is usually non-zero, for some reason.  Enable to debug.
        if len(inodeDB) != 0:
            logger.warning("%d InodeDB entries not processed", len(inodeDB))
            for key in list(inodeDB.keys()):
                (_, path) = inodeDB[key]
                print("{}:: {}".format(key, path))

    # Print stats and files report
    if args.stats:
        printStats(starttime, endtime)
    if args.report != 'none':
        printReport(args.report)

    if args.local:
        os.unlink(tempsocket)
    print('')

if __name__ == '__main__':
    sys.exit(main())<|MERGE_RESOLUTION|>--- conflicted
+++ resolved
@@ -528,12 +528,7 @@
                 sendMessage(message)
                 #batchMessage(message, flush=True, batch=False, response=False)
                 compress = args.compress if (args.compress and (filesize > args.mincompsize)) else None
-<<<<<<< HEAD
-                progress = printProgress if args.progress else None
-                (sent, _, _) = Util.sendData(conn.sender, delta, encrypt, chunksize=args.chunksize, compress=compress, stats=stats, iv=iv, progress=progress)
-=======
-                (sent, _, _) = Util.sendData(conn.sender, delta, encrypt, pad, chunksize=args.chunksize, compress=compress, stats=stats, hmac=hmac, iv=iv)
->>>>>>> 23e4b497
+                (sent, _, _) = Util.sendData(conn.sender, delta, encrypt, pad, chunksize=args.chunksize, compress=compress, stats=stats, iv=iv)
                 delta.close()
 
                 # If we have a signature, send it.
@@ -546,11 +541,7 @@
                     sendMessage(message)
                     #batchMessage(message, flush=True, batch=False, response=False)
                     # Send the signature, generated above
-<<<<<<< HEAD
-                    (sigsize, _, _) = Util.sendData(conn.sender, newsig, TardisCrypto.NullEncryptor(), chunksize=args.chunksize, compress=False, stats=stats, progress=progress)            # Don't bother to encrypt the signature
-=======
-                    (sigsize, _, _) = Util.sendData(conn.sender, newsig, chunksize=args.chunksize, compress=False, stats=stats)            # Don't bother to encrypt the signature
->>>>>>> 23e4b497
+                    (sigsize, _, _) = Util.sendData(conn.sender, newsig, TardisCrypto.NullEncryptor(), chunksize=args.chunksize, compress=False, stats=stats)            # Don't bother to encrypt the signature
                     newsig.close()
 
                 if args.report:
@@ -635,14 +626,9 @@
                                                       chunksize=args.chunksize,
                                                       compress=compress,
                                                       signature=makeSig,
-<<<<<<< HEAD
                                                       stats=stats,
-                                                      progress=progress)
-=======
-                                                      hmac=hmac,
                                                       iv=iv,
                                                       stats=stats)
->>>>>>> 23e4b497
 
                 if sig:
                     sig.seek(0)
@@ -652,11 +638,7 @@
                     }
                     sendMessage(message)
                     #batchMessage(message, batch=False, flush=True, response=False)
-<<<<<<< HEAD
-                    (sigsize, _, _) = Util.sendData(conn, sig, TardisCrypto.NullEncryptor(), chunksize=args.chunksize, stats=stats, progress=progress)            # Don't bother to encrypt the signature
-=======
-                    (sigsize, _, _) = Util.sendData(conn, sig, chunksize=args.chunksize, stats=stats)            # Don't bother to encrypt the signature
->>>>>>> 23e4b497
+                    (sigsize, _, _) = Util.sendData(conn, sig, TardisCrypto.NullEncryptor(), chunksize=args.chunksize, stats=stats)            # Don't bother to encrypt the signature
             except Exception as e:
                 logger.error("Caught exception during sending of data in %s: %s", pathname, e)
                 exceptionLogger.log(e)
@@ -694,12 +676,7 @@
 
         sendMessage(message)
         compress = args.compress if (args.compress and (len(data) > args.mincompsize)) else None
-<<<<<<< HEAD
-        progress = printProgress if args.progress else None
-        Util.sendData(conn.sender, io.BytesIO(bytes(data, 'utf8')), encrypt, chunksize=args.chunksize, compress=compress, stats=stats, progress=progress)
-=======
-        Util.sendData(conn.sender, io.BytesIO(bytes(data, 'utf8')), encrypt, pad, chunksize=args.chunksize, compress=compress, stats=stats, hmac=hmac, iv=iv)
->>>>>>> 23e4b497
+        Util.sendData(conn.sender, io.BytesIO(bytes(data, 'utf8')), encrypt, chunksize=args.chunksize, compress=compress, stats=stats)
 
 _defaultHash = None
 def sendDirHash(inode):
