# vim: set et sw=4 sts=4 fileencoding=utf-8:

# Tardis: A Backup System
# Copyright 2013-2025, Eric Koldinger, All Rights Reserved.
# kolding@washington.edu
#
# Redistribution and use in source and binary forms, with or without
# modification, are permitted provided that the following conditions are met:
#
#     * Redistributions of source code must retain the above copyright
#       notice, this list of conditions and the following disclaimer.
#     * Redistributions in binary form must reproduce the above copyright
#       notice, this list of conditions and the following disclaimer in the
#       documentation and/or other materials provided with the distribution.
#     * Neither the name of the copyright holder nor the
#       names of its contributors may be used to endorse or promote products
#       derived from this software without specific prior written permission.
#
# THIS SOFTWARE IS PROVIDED BY THE COPYRIGHT HOLDERS AND CONTRIBUTORS "AS IS"
# AND ANY EXPRESS OR IMPLIED WARRANTIES, INCLUDING, BUT NOT LIMITED TO, THE
# IMPLIED WARRANTIES OF MERCHANTABILITY AND FITNESS FOR A PARTICULAR PURPOSE
# ARE DISCLAIMED. IN NO EVENT SHALL THE COPYRIGHT HOLDER OR CONTRIBUTORS BE
# LIABLE FOR ANY DIRECT, INDIRECT, INCIDENTAL, SPECIAL, EXEMPLARY, OR
# CONSEQUENTIAL DAMAGES (INCLUDING, BUT NOT LIMITED TO, PROCUREMENT OF
# SUBSTITUTE GOODS OR SERVICES; LOSS OF USE, DATA, OR PROFITS; OR BUSINESS
# INTERRUPTION) HOWEVER CAUSED AND ON ANY THEORY OF LIABILITY, WHETHER IN
# CONTRACT, STRICT LIABILITY, OR TORT (INCLUDING NEGLIGENCE OR OTHERWISE)
# ARISING IN ANY WAY OUT OF THE USE OF THIS SOFTWARE, EVEN IF ADVISED OF THE
# POSSIBILITY OF SUCH DAMAGE.

import sqlite3
import logging
import os
import os.path
import time
import sys
import uuid
import functools
import importlib
import gzip
import base64
from binascii import hexlify, unhexlify
<<<<<<< HEAD
import importlib.resources
=======
from textwrap import dedent
>>>>>>> a07d9ffa

import srp

import Tardis
from . import ConnIdLogAdapter
from . import Rotator
from . import Util

#from icecream import ic
#ic.configureOutput(includeContext=True)

# Exception classes
class AuthenticationException(Exception):
    pass

class AuthenticationFailed(AuthenticationException):
    pass

class NotAuthenticated(AuthenticationException):
    pass

# Subclass the Row object to add a "get" operation.
# Allows it t

class TardisRow(sqlite3.Row):
    def get(self, value, default=None):
        try:
            if self[value] is not None:
                return self[value]
            return default
        except IndexError:
            return default

# Utility functions
def authenticate(func):
    @functools.wraps(func)
    def doit(self, *args, **kwargs):
        if self._isAuthenticated():
            return func(self, *args, **kwargs)
        raise NotAuthenticated("Not authenticated to database.")
    return doit

# Be sure to end all these lists with a space.

_fileInfoFields =  dedent("""
    N1.Name AS name, Inode AS inode, Device AS device, Dir AS dir, Link AS link, 
    Parent AS parent, ParentDev AS parentdev, Files.RowId AS rowid, C1.Size AS size, 
    MTime AS mtime, CTime AS ctime, ATime AS atime, Mode AS mode, NLinks AS nlinks, 
    FirstSet AS firstset, LastSet AS lastset, C1.Checksum AS checksum, C1.ChainLength AS chainlength, C1.DiskSize AS disksize, 
    C2.Checksum AS xattrs, C3.Checksum AS acl, N2.Name AS username, N3.Name AS groupname
    """)

_fileInfoJoin = dedent("""
    FROM Files 
    JOIN Names N1 USING(NameID) 
    LEFT OUTER JOIN Checksums AS C1 USING (ChecksumId) 
    LEFT OUTER JOIN Checksums AS C2 ON Files.XattrId = C2.ChecksumId 
    LEFT OUTER JOIN Checksums AS C3 ON Files.AclId = C3.ChecksumId 
    JOIN Users USING (UserID)
    JOIN Groups USING (GroupID) 
    JOIN Names N2 ON Users.NameID = N2.NameID
    JOIN Names N3 ON Groups.NameID = N3.NameID
    """)



_backupSetInfoFields = "BackupSet AS backupset, StartTime AS starttime, EndTime AS endtime, ClientTime AS clienttime, " \
                       "Priority AS priority, Completed AS completed, Session AS session, Name AS name, Locked AS locked, " \
                       "ClientVersion AS clientversion, ClientIP AS clientip, ServerVersion AS serverversion, Full AS full, " \
                       "FilesFull AS filesfull, FilesDelta AS filesdelta, BytesReceived AS bytesreceived, Checksum AS commandline, "\
                       "Exception AS exception, ErrorMsg AS errormsg "

_backupSetInfoJoin = "FROM Backups LEFT OUTER JOIN Checksums ON Checksums.ChecksumID = Backups.CmdLineId "

_checksumInfoFields = "Checksum AS checksum, ChecksumID AS checksumid, Basis AS basis, Encrypted AS encrypted, " \
                      "Size AS size, DeltaSize AS deltasize, DiskSize AS disksize, IsFile AS isfile, Compressed AS compressed, ChainLength AS chainlength "

_schemaVersion = 22

def _addFields(x, y):
    """ Add fields to the end of a dict """
    return dict(list(y.items()) + x)

def _splitpath(path):
    """ Split a path into chunks, recursively """
    (head, tail) = os.path.split(path)
    return _splitpath(head) + [ tail ] if head and head != path else [ head or tail ]

def _fetchEm(cursor):
    while batch := cursor.fetchmany(10000):
        yield from batch

conversionModules = {}

# Class TardisDB

class TardisDB:
    """ Main source for all interaction with the Tardis DB """
<<<<<<< HEAD
    dbName          = None
=======
>>>>>>> a07d9ffa
    db              = None
    currBackupSet   = None
    prevBackupSet   = None
    clientId        = None
    journal         = None

    def __init__(self, dbname, backup=False, prevSet=None, initialize=False, connid=None, user=-1, group=-1, chunksize=1000, numbackups=2, journal=None, allow_upgrade=False, check_threads=True):
        """ Initialize the connection to a per-machine Tardis Database"""
        self.logger  = logging.getLogger("DB")
        self.logger.debug("Initializing connection to %s", dbname)
        self.dbName = dbname
        self.chunksize = chunksize
        self.prevSet = prevSet
        self.journalName = journal
        self.allow_upgrade = allow_upgrade
        self.authenticated = False

        if user  is None: user = -1
        if group is None: group = -1

        self.user = user
        self.group = group

        if connid:
            self.logger = ConnIdLogAdapter.ConnIdLogAdapter(self.logger, connid)

        self.backup = backup
        self.numbackups = numbackups

        self.currBackupName = None

        try:
            conn = sqlite3.connect(self.dbName, check_same_thread=check_threads)
        except sqlite3.Error as e:
            self.logger.critical(f"Unable to open database: {e}")
            raise

        conn.text_factory = lambda x: x.decode('utf-8', 'backslashreplace')
        conn.row_factory = TardisRow

        self.conn = conn

        if initialize:
            self.logger.info("Creating database from schema: %s", initialize)
            try:
                # read the script from the package, and execute it.
                script = importlib.resources.files().joinpath('schema', 'tardis.sql').read_text()
                self.conn.executescript(script)
            except IOError:
                self.logger.critical("Could not read initialization script %s", initialize)
                #self.logger.exception(e)
                raise
            except sqlite3.Error:
                self.logger.critical("Could not execute initialization script %s", initialize)
                #self.logger.exception(e)
                raise
            self._setConfigValue('ClientID', str(uuid.uuid1()))
            newDB = True
        else:
            newDB = False

        # Start authentication here.
        self.logger.debug("Authentication status: %s %s", not newDB, self.needsAuthentication())
        if newDB or not self.needsAuthentication():
            self.logger.debug("Setting authenticated true")
            self.authenticated = True
            self._completeInit()
        else:
            self.logger.debug("Setting authenticated false")
            self.authenticated = False

    def needsAuthentication(self):
        """ Return true if a database needs to be authenticated """
        salt, _ = self.getSrpValues()
        return bool(salt)

    def authenticate1(self, uname, srpValueA):
        salt, vkey = self.getSrpValues()
        if salt is None or vkey is None:
            raise AuthenticationFailed("Password doesn't match")
        #self.logger.debug("Beginning authentication: %s %s %s %s", hexlify(uname), hexlify(salt), hexlify(vkey), hexlify(srpValueA))
        self.srpSrv = srp.Verifier(uname, salt, vkey, srpValueA)
        s, B = self.srpSrv.get_challenge()
        if s is None or B is None:
            raise AuthenticationFailed("Password doesn't match")
        #self.logger.debug("Authentication Challenge: %s %s", hexlify(s), hexlify(B))
        return s, B

    def authenticate2(self, srpValueM):
        self.logger.debug("Authentication 2: Verify Session %s", hexlify(srpValueM))
        HAMK = self.srpSrv.verify_session(srpValueM)
        if HAMK is None:
            raise AuthenticationFailed("Password doesn't match")
        self.logger.debug("Authentication HAMK: %s", hexlify(HAMK))
        if not self.srpSrv.authenticated():
            raise AuthenticationFailed("Password doesn't match")
        self.authenticated = True
        self._completeInit()
        return HAMK

    def _completeInit(self):
        self.logger.debug("Completing DB Init")

        version = int(self._getConfigValue('SchemaVersion'))
        if version != _schemaVersion:
            if self.allow_upgrade:
                self.logger.warning("Schema version mismatch: Upgrading.  Database %s is %d:  Expected %d.", self.dbName, int(version), _schemaVersion)
                self.upgradeSchema(version)
            else:
                self.logger.error("Schema version mismatch: Database %s is %d:  Expected %d.   Please convert", self.dbName, int(version), _schemaVersion)
                raise Exception(f"Schema version mismatch: Database {self.dbName} is {version}:  Expected {_schemaVersion}.   Please convert")

        if self.prevSet:
            f = self.getBackupSetInfo(self.prevSet)
            if f:
                self.prevBackupSet  = f['backupset']
                self.prevBackupDate = f['starttime']
                self.lastClientTime = f['clienttime']
                self.prevBackupName = self.prevSet
            #self.cursor.execute = ("SELECT Name, BackupSet FROM Backups WHERE Name = :backup", {"backup": prevSet})
        else:
            b = self.lastBackupSet()
            self.prevBackupName = b['name']
            self.prevBackupSet  = b['backupset']
            self.prevBackupDate = b['starttime']
            self.lastClientTime = b['clienttime']
            #self.cursor.execute("SELECT Name, BackupSet FROM Backups WHERE Completed = 1 ORDER BY BackupSet DESC LIMIT 1")

        self.clientId = self.getConfigValue('ClientID')

        self.logger.debug("Last Backup Set: %s %d ", self.prevBackupName, self.prevBackupSet)

        self.conn.commit()

        self.conn.execute("PRAGMA synchronous=false")
        self.conn.execute("PRAGMA foreignkeys=true")

        if self.journalName:
            if self.journalName.endswith('.gz'):
                self.journal = gzip.open(self.journalName, 'at')
            else:
                self.journal = open(self.journalName, 'a')

        # Make sure the permissions are set the way we want, if that's specified.
        if self.user != -1 or self.group != -1:
            os.chown(self.dbName, self.user, self.group)

    def _bset(self, current):
        """ Determine the backupset we're being asked about.
            True == current, False = previous, otherwise a number is returned
        """
        if isinstance(current, bool):
            return self.currBackupSet if current else self.prevBackupSet
        return current

    def _getConverter(self, name):
        try:
            converter = conversionModules[name]
        except KeyError:
            converter = importlib.import_module('Tardis.Converters.' + name)
            conversionModules[name] = converter
        return converter

    def upgradeSchema(self, baseVersion):
        for i in range(baseVersion, _schemaVersion):
            name = f'convert{i}to{i+1}'
            #from schema import name name
            converter = self._getConverter(name)
            self.logger.debug("Running conversion script from version %d, %s", i, name)
            converter.upgrade(self.conn, self.logger)
            self.logger.warning("Upgraded schema to version %d", i + 1)

    @authenticate
    def lastBackupSet(self, completed=True):
        """ Select the last backup set. """
        if completed:
            return self._executeWithResult("SELECT " +
                                            _backupSetInfoFields +
                                            _backupSetInfoJoin +
                                            "WHERE Completed = 1 ORDER BY BackupSet DESC LIMIT 1")
        else:
            return self._executeWithResult("SELECT " +
                                           _backupSetInfoFields +
                                           _backupSetInfoJoin +
                                           "ORDER BY BackupSet DESC LIMIT 1", {})

    def _execute(self, query, data=None):
        """ Execute a query, and return a cursor to the results """
        try:
<<<<<<< HEAD
            if data is None:
                data = {}
=======
            #ic(query)
>>>>>>> a07d9ffa
            ret = self.conn.execute(query, data)
            return ret
        except sqlite3.IntegrityError as e:
            self.logger.error("Error processing data: %s %s", data, e)
            raise e

    def _executeWithResult(self, query, data=None):
        """ Execute a query, and return the (first) result row. """
        c = self._execute(query, data)
        return c.fetchone()

    @authenticate
    def newBackupSet(self, name, session, priority, clienttime, version=None, ip=None, full=False, serverID=None):
        """ Create a new backupset.  Set the current backup set to be that set. """
        now = time.time()
        try:
            c = self._execute("INSERT INTO Backups "
                              "           (Name, Completed, StartTime, Session, Priority, Full, ClientTime, ClientVersion, ServerVersion, SchemaVersion, ClientIP, ServerSession) "
                              "    VALUES (:name, 0, :now, :session, :priority, :full, :clienttime, :clientversion, :serverversion, :schemaversion, :clientip, :serversessionid)",
                              {
                                  "name": name,
                                  "now": now,
                                  "session": session,
                                  "priority": priority,
                                  "full": full,
                                  "clienttime": clienttime,
                                  "clientversion": version,
                                  "clientip": ip,
                                  "schemaversion": _schemaVersion,
                                  "serversessionid": serverID,
                                  "serverversion": (Tardis.__buildversion__ or Tardis.__version__)
                                }
                            )
        except sqlite3.IntegrityError:
            self.logger.critical(f"Backupset {name} already exists")
            raise Exception(f"Backupset {name} already exists")

        self.currBackupSet = c.lastrowid

        if name is None:
            name = f"INCOMPLETE-{self.currBackupSet}"
            self.setBackupSetName(name, priority)

        self.currBackupName = name
        self.conn.commit()
        self.logger.info("Created new backup set: %d: %s %s", self.currBackupSet, name, session)
        if self.journal:
            # self.journal.write("===== S: {} {} {} D: {} V:{} {}\n".format(self.currBackupSet, name, session, time.strftime("%Y-%m-%d %H:%M:%S"), version, Tardis.__buildversion__))
            self.journal.write(f"===== S: {self.currBackupSet} {name} {session} D: {time.strftime('%Y-%m-%d %H:%M:%S')} V:{version} {Tardis.__buildversion__}\n")

        return self.currBackupSet

    @authenticate
    def setBackupSetName(self, name, priority, current=True):
        """ Change the name of a backupset.  Return True if it can be changed, false otherwise. """
        backupset = self._bset(current)
        try:
            self._execute("UPDATE Backups SET Name = :name, Priority = :priority WHERE BackupSet = :backupset",
                          {"name": name, "priority": priority, "backupset": backupset})
            return True
        except sqlite3.IntegrityError:
            return False

    @authenticate
    def setClientConfig(self, config, current=True):
        """ Store the full client configuration in the database """
        backupset = self._bset(current)
        r = self._executeWithResult("SELECT ClientConfigID FROM ClientConfig WHERE ClientConfig = :config", {"config": config})
        if r is None:
            c = self._execute("INSERT INTO ClientConfig (ClientConfig) VALUES (:config)", {"config": config})
            clientConfigId = c.lastrowid
        else:
            clientConfigId = r[0]
        self._execute("UPDATE Backups SET ClientConfigID = :configId WHERE BackupSet = :backupset", {"configId": clientConfigId, "backupset": backupset})

    @authenticate
    def setCommandLine(self, cksum, current=True):
        """ Set a command line variable in the database """
        backupset = self._bset(current)
        self._execute("UPDATE Backups SET CmdLineID = :cksid WHERE BackupSet = :backupset", {'cksid': cksum, 'backupset': backupset})

    @authenticate
    def checkBackupSetName(self, name):
        """ Check to see if a backupset by this name exists. Return TRUE if it DOESN'T exist. """
<<<<<<< HEAD
        row = self._executeWithResult("SELECT COUNT(*) FROM Backups WHERE Name = :name",
=======
        c = self._execute("SELECT COUNT(*) FROM Backups WHERE Name = :name",
>>>>>>> a07d9ffa
                              { "name": name })
        return (row[0] == 0)

    @authenticate
    def getFileInfoByName(self, name, parent, current=True):
        """ Lookup a file in a directory in the previous backup set"""
        backupset = self._bset(current)
        (inode, device) = parent
        self.logger.debug(f"Looking up file by name {name} {parent} {backupset}")
<<<<<<< HEAD
        row = self._executeWithResult("SELECT " +
                  _fileInfoFields +
                  #"FROM Files "
                  #"JOIN Names ON Files.NameId = Names.NameId "
                  #"LEFT OUTER JOIN Checksums ON Files.ChecksumId = Checksums.ChecksumId "
                  _fileInfoJoin +
                  "WHERE Name = :name AND Parent = :parent AND ParentDev = :parentDev AND "
=======
        row = self._executeWithResult(
                  "SELECT " +
                  _fileInfoFields + _fileInfoJoin +
                  "WHERE N1.Name = :name AND Parent = :parent AND ParentDev = :parentDev AND "
>>>>>>> a07d9ffa
                  ":backup BETWEEN FirstSet AND LastSet",
                  {"name": name, "parent": inode, "parentDev": device, "backup": backupset})
        return row

    @authenticate
    def getFileInfoByPath(self, path, current=False, permchecker=None):
        """ Lookup a file by a full path. """
        ### TODO: Could be a LOT faster without the repeated calls to getFileInfoByName
        backupset = self._bset(current)
        self.logger.debug("Looking up file by path %s %s", path, backupset)
        parent = (0, 0)         # Root directory value
        info = None

        #(dirname, name) = os.path.split(path)
        # Walk the path
        for name in _splitpath(path):
            if name == '/':
                continue
            info = self.getFileInfoByName(name, parent, backupset)
            if info:
                parent = (info["inode"], info["device"])
                if permchecker:
                    if not permchecker(info['user'], info['group'], info['mode']):
                        raise Exception("File permission denied: " + name)
            else:
                break
        return info

    @authenticate
    def getFileInfoByPathForRange(self, path, first, last, permchecker=None):
        sets = self._execute('SELECT BackupSet FROM Backups WHERE BackupSet BETWEEN :first AND :last ORDER BY BackupSet ASC', {'first': first, 'last': last})
        for row in sets.fetchall():
            yield (row[0], self.getFileInfoByPath(path, row[0], permchecker))

    @authenticate
    def getFileInfoForPath(self, path, current=False):
        """ Return the FileInfo structures for each file along a path """
        backupset = self._bset(current)
        #self.logger.debug("Looking up file by path {} {}".format(path, backupset))
        parent = (0, 0)         # Root directory value
        info = None
        for name in _splitpath(path):
            if name == '/':
                continue
            info = self.getFileInfoByName(name, parent, backupset)
            if info:
                yield info
                parent = (info["inode"], info["device"])
            else:
                break

    @authenticate
    def getFileInfoByInode(self, info, current=False):
        backupset = self._bset(current)
        (inode, device) = info
        self.logger.debug("Looking up file by inode (%d %d) %d", inode, device, backupset)
        row = self._executeWithResult("SELECT " +
                      _fileInfoFields + _fileInfoJoin +
                      "WHERE Inode = :inode AND Device = :device AND "
                      ":backup BETWEEN FirstSet AND LastSet",
                      {"inode": inode, "device": device, "backup": backupset})
        return row

    @authenticate
    def getFileInfoBySimilar(self, fileInfo, current=False):
        """ Find a file which is similar, namely the same size, inode, and mtime.  Identifies files which have moved. """
        backupset = self._bset(current)
        self.logger.debug("Looking up file for similar info: %s", fileInfo)
        temp = fileInfo.copy()
        temp["backup"] = backupset
        row = self._executeWithResult("SELECT " +
                                      _fileInfoFields + _fileInfoJoin +
                                      "WHERE Inode = :inode AND Device = :dev AND Mtime = :mtime AND C1.Size = :size AND "
                                      ":backup BETWEEN Files.FirstSet AND Files.LastSet",
                                      temp)
        return row

    @authenticate
    def getFileInfoByChecksum(self, checksum, current=False):
        """ Return a list of files that match the checksum """
        backupset = self._bset(current)
        self.logger.debug("Looking up file for similar info: %s", checksum)
<<<<<<< HEAD
        query = "SELECT " + _fileInfoFields + _fileInfoJoin + "WHERE C1.Checksum = :cksum"
        if current is not None:
            query += " AND :backup BETWEEN Files.FirstSet AND Files.LastSet"
        c = self._execute(query, {'cksum': checksum, 'backup': backupset})
=======
        c = self.cursor.execute("SELECT " +
                                 _fileInfoFields + _fileInfoJoin +
                                 "WHERE C1.Checksum = :cksum AND :backup BETWEEN Files.FirstSet AND Files.LastSet",
                                 {'cksum': checksum, 'backup': backupset})
>>>>>>> a07d9ffa
        return _fetchEm(c)

    @authenticate
    def getFileFromPartialBackup(self, fileInfo):
        """ Find a file which is similar, namely the same size, inode, and mtime.  Identifies files which have moved. """
        #self.logger.debug("Looking up file for similar info: %s", fileInfo)
        temp = fileInfo.copy()
        temp["backup"] = self.prevBackupSet         ### Only look for things newer than the last backup set
        #self.logger.info("getFileFromPartialBackup: %s", str(fileInfo))
        row = self._executeWithResult("SELECT " +
                                _fileInfoFields + _fileInfoJoin +
                                "WHERE Inode = :inode AND Device = :dev AND Mtime = :mtime AND C1.Size = :size AND "
                                "Files.LastSet >= :backup "
                                "ORDER BY Files.LastSet DESC LIMIT 1",
                                temp)
        return row

    @authenticate
    def getFileInfoByInodeFromPartial(self, inode):
        (ino, dev) = inode
        r = self._executeWithResult("SELECT " +
                                _fileInfoFields + _fileInfoJoin +
                                "WHERE Inode = :inode AND Device = :device AND "
                                "Files.LastSet >= :backup "
                                "ORDER BY Files.LastSet DESC LIMIT 1",
                                {"inode": ino, "device": dev, "backup": self.prevBackupSet })

        return r

    @authenticate
    def setChecksum(self, inode, device, checksum):
        c = self._execute("UPDATE Files SET ChecksumId = (SELECT ChecksumId FROM CheckSums WHERE CheckSum = :checksum) "
                            "WHERE Inode = :inode AND Device = :device AND "
                            ":backup BETWEEN FirstSet AND LastSet",
                            {"inode": inode, "device": device, "checksum": checksum, "backup": self.currBackupSet})
        return c.rowcount

    @authenticate
    def setXattrs(self, inode, device, checksum):
        c = self._execute("UPDATE Files SET XattrId = (SELECT ChecksumId FROM CheckSums WHERE CheckSum = :checksum) "
                            "WHERE Inode = :inode AND Device = :device AND "
                            ":backup BETWEEN FirstSet AND LastSet",
                            {"inode": inode, "device": device, "checksum": checksum, "backup": self.currBackupSet})
        #self.logger.info("Setting XAttr ID for %d to %s, %d rows changed", inode, checksum, self.cursor.rowcount)
        return c.rowcount

    @authenticate
    def setAcl(self, inode, device, checksum):
        c = self._execute("UPDATE Files SET AclId = (SELECT ChecksumId FROM CheckSums WHERE CheckSum = :checksum) "
                            "WHERE Inode = :inode AND Device = :device AND "
                            ":backup BETWEEN FirstSet AND LastSet",
                            {"inode": inode, "device": device, "checksum": checksum, "backup": self.currBackupSet})
        #self.logger.info("Setting ACL ID for %d to %s, %d rows changed", inode, checksum, self.cursor.rowcount)
        return c.rowcount


    @authenticate
    def getChecksumByInode(self, inode, device, current=True):
        backupset = self._bset(current)
        row = self._executeWithResult("SELECT "
                                "CheckSums.Checksum AS checksum "
                                "FROM Files JOIN CheckSums USING (ChecksumID) "
                                "WHERE Files.INode = :inode AND Device = :device AND "
                                ":backup BETWEEN Files.FirstSet AND Files.LastSet",
                                { "backup" : backupset, "inode" : inode, "device": device })
        return row[0] if row else None

    @authenticate
    def getChecksumByName(self, name, parent, current=False):
        backupset = self._bset(current)
        (inode, device) = parent
        self.logger.debug("Looking up checksum for file %s (%d %d) in %d", name, inode, device, backupset)
        c = self._execute("SELECT CheckSums.CheckSum AS checksum "
                          "FROM Files "
                          "JOIN Names USING (NameId) "
                          "JOIN CheckSums USING (ChecksumId) "
                          "WHERE Names.Name = :name AND Files.Parent = :parent AND ParentDev = :parentDev AND "
                          ":backup BETWEEN Files.FirstSet AND Files.LastSet",
                          { "name": name, "parent": inode, "parentDev": device, "backup": backupset })
        row = c.fetchone()
        return row[0] if row else None
        #if row: return row[0] else: return None

    @authenticate
    def getChecksumByPath(self, name, current=False, permchecker=None):
        backupset = self._bset(current)
        self.logger.debug("Looking up checksum for path %s %d", name, backupset)
        f = self.getFileInfoByPath(name, current, permchecker=permchecker)
        if f:
            return self.getChecksumByName(f["name"], (f["parent"], f["parentdev"]), current)
        return None

    @authenticate
    def getChecksumInfoByPath(self, name, current=False, permchecker=None):
        backupset = self._bset(current)
        cksum = self.getChecksumByPath(name, backupset, permchecker)
        if cksum:
            return self.getChecksumInfo(cksum)
        return None

    @authenticate
    def getChecksumInfoChainByPath(self, name, current=False, permchecker=None):
        backupset = self._bset(current)
        self.logger.debug("Getting Checksum Info for %s", name)
        cksum = self.getChecksumByPath(name, backupset, permchecker)
        self.logger.debug("Got checksum %s", name)
        if cksum:
            return self.getChecksumInfoChain(cksum)
        return None

    @authenticate 
    def getChecksumsByBasis(self, checksum):
        c = self._execute("SELECT Checksum FROM CheckSums WHERE BASIS = :basis", {'basis': checksum})
        return _fetchEm(c)

    @authenticate
    def getFirstBackupSet(self, name, current=False):
        backupset = self._bset(current)
        self.logger.debug("getFirstBackupSet (%d) %s", backupset, name)
        f = self.getFileInfoByPath(name, backupset)
        if f:
            c = self._execute("SELECT Name FROM Backups WHERE BackupSet >= :first ORDER BY BackupSet ASC LIMIT 1",
<<<<<<< HEAD
                              {"first": f["firstset"]})
=======
                                  {"first": f["firstset"]})
>>>>>>> a07d9ffa
            row = c.fetchone()
            if row:
                return row[0]
        # General purpose failure
        return None

    @functools.cache
    def _getUserId(self, user):
        nameid = self._getNameId(user)
        row = self._executeWithResult("SELECT UserID FROM Users WHERE UserID = :nameid", {"nameid": nameid})
        if not row:
            self.logger.debug("Inserting username %s into Users Table", user)
            c = self._execute("INSERT INTO Users (NameID) VALUES (:nameid)", {"nameid": nameid})
            userid = c.lastrowid
        else:
            userid = row[0]
        self.logger.debug("User ID %s -> %d", user, userid)
        return userid

    @functools.cache
    def _getGroupId(self, group):
        nameid = self._getNameId(group)
        row = self._executeWithResult("SELECT GroupID FROM Groups WHERE NameId = :nameid", {"nameid": nameid})
        if not row:
            self.logger.debug("Inserting groupname %s into Groups Table", group)
            c = self._execute("INSERT INTO Groups (NameID) VALUES (:nameid)", {"nameid": nameid})
            groupid = c.lastrowid
        else:
            groupid = row[0]
        self.logger.debug("Group ID %s -> %d", group, groupid)
        return groupid

    @functools.cache
    def _getUserAndGroup(self, user, group):
        return self._getUserId(user), self._getGroupId(group)

    @authenticate
    def insertFile(self, fileInfo, parent):
        self.logger.debug("Inserting file: %s", fileInfo)
        (parIno, parDev) = parent
        user, group = self._getUserAndGroup(fileInfo['user'], fileInfo['group'])
        fields = list({"backup": self.currBackupSet, "parent": parIno, "parentDev": parDev, "userid": user, "groupid": group}.items())
        temp = _addFields(fields, fileInfo)
        self.setNameID([temp])
        self._execute("INSERT INTO Files "
                      "(NameId, FirstSet, LastSet, Inode, Device, Parent, ParentDev, Dir, Link, MTime, CTime, ATime,  Mode, UID, GID, UserID, GroupID, NLinks) "
                      "VALUES  "
                      "(:nameid, :backup, :backup, :inode, :dev, :parent, :parentDev, :dir, :link, :mtime, :ctime, :atime, :mode, :uid, :gid, :userid, :groupid, :nlinks)",
                      temp)

    @authenticate
    def updateDirChecksum(self, directory, cksid, current=True):
        bset = self._bset(current)
        (inode, device) = directory
        self._execute("UPDATE FILES "
                      "SET ChecksumID = :cksid "
                      "WHERE Inode = :inode AND DEVICE = :device AND :bset BETWEEN FirstSet AND LastSet",
                      {"inode": inode, "device": device, "cksid": cksid, "bset": bset})

    @authenticate
    def extendFile(self, parent, name, old=False, current=True):
        old = self._bset(old)
        current = self._bset(current)
        (parIno, parDev) = parent
        cursor = self._execute("UPDATE FILES "
                               "SET LastSet = :new "
                               "WHERE Parent = :parent AND ParentDev = :parentDev AND NameID = (SELECT NameID FROM Names WHERE Name = :name) AND "
                               ":old BETWEEN FirstSet AND LastSet",
                               { "parent": parIno, "parentDev": parDev , "name": name, "old": old, "new": current })
        return cursor.rowcount

    @authenticate
    def extendFileRowID(self, rowid, current=True):
        current = self._bset(current)
        cursor = self._execute("UPDATE Files "
                               "SET LastSet = :new "
                               "WHERE RowID = :rowid",
                               {"new": current, "rowid": rowid})

    @authenticate
    def extendFileInode(self, parent, inode, old=False, current=True):
        old = self._bset(old)
        current = self._bset(current)
        (parIno, parDev) = parent
        (ino, dev) = inode
        #self.logger.debug("ExtendFileInode: %s %s %s %s", parent, inode, current, old)
        cursor = self._execute("UPDATE FILES "
                               "SET LastSet = :new "
                               "WHERE Parent = :parent AND ParentDev = :parentDev AND Inode = :inode AND Device = :device AND "
                               ":old BETWEEN FirstSet AND LastSet",
                               { "parent": parIno, "parentDev": parDev , "inode": ino, "device": dev, "old": old, "new": current })
        return cursor.rowcount

    @authenticate
    def cloneDir(self, parent, new=True, old=False):
        newBSet = self._bset(new)
        oldBSet = self._bset(old)
        (parIno, parDev) = parent
        self.logger.debug("Cloning directory inode %d, %d from %d to %d", parIno, parDev, oldBSet, newBSet)
        cursor = self._execute("UPDATE FILES "
                               "SET LastSet = :new "
                               "WHERE Parent = :parent AND ParentDev = :parentDev AND "
                               ":old BETWEEN FirstSet AND LastSet",
                               { "new": newBSet, "old": oldBSet, "parent": parIno, "parentDev": parDev })
        return cursor.rowcount

    @functools.lru_cache(16 * 1024)
    def _getNameId(self, name, insert=True):
        row = self._executeWithResult("SELECT NameId FROM Names WHERE Name = :name", {"name": name})
        if row:
            return row[0]

        if insert:
            c = self._execute("INSERT INTO Names (Name) VALUES (:name)", {"name": name})
            return c.lastrowid
        return None

    @authenticate
    def setNameID(self, files):
        for f in files:
            f['nameid'] = self._getNameId(f['name'])

    @authenticate
    def insertChecksum(self, checksum, encrypted=False, size=0, basis=None, deltasize=None, compressed='None', disksize=None, current=True, isFile=True):
        self.logger.debug("Inserting checksum file: %s -- %d bytes, Compressed %s", checksum, size, str(compressed))
        added = self._bset(current)

        def _xstr(x):
            return x if x is not None else ''

        if self.journal:
            self.journal.write(f"{checksum}:{_xstr(basis)}:{int(encrypted)}:{compressed}\n")

        if basis is None:
            chainlength = 0
        else:
            chainlength = self.getChainLength(basis) + 1

        c =self._execute("INSERT INTO CheckSums (CheckSum,  Size,  Basis,  Encrypted,  DeltaSize,  Compressed,  DiskSize,  ChainLength,  Added,  IsFile) "
                            "VALUES                (:checksum, :size, :basis, :encrypted, :deltasize, :compressed, :disksize, :chainlength, :added, :isfile)",
                            {"checksum": checksum, "size": size, "basis": basis, "encrypted": encrypted, "deltasize": deltasize,
                             "compressed": str(compressed), "disksize": disksize, "chainlength": chainlength, "added": added, "isfile": int(isFile)})
        return c.lastrowid

    @authenticate
    def updateChecksumFile(self, checksum, encrypted=False, size=0, basis=None, deltasize=None, compressed=False, disksize=None, chainlength=0):
        self.logger.debug("Updating checksum file: %s -- %d bytes, Compressed %s", checksum, size, str(compressed))

        self._execute("UPDATE CheckSums SET "
                        "Size = :size, Encrypted = :encrypted, Basis = :basis, DeltaSize = :deltasize, ChainLength = :chainlength, "
                        "Compressed = :compressed, DiskSize = :disksize "
                        "WHERE Checksum = :checksum",
                        {"checksum": checksum, "size": size, "basis": basis, "encrypted": encrypted, "deltasize": deltasize,
                         "compressed": str(compressed), "chainlength": chainlength, "disksize": disksize})

    @authenticate
    def getChecksumInfo(self, checksum):
        self.logger.debug("Getting checksum info on: %s", checksum)
        row = self._executeWithResult("SELECT " +
                          _checksumInfoFields  +
                          "FROM Checksums WHERE CheckSum = :checksum",
                          {"checksum": checksum})
        if not row:
            self.logger.debug("No checksum found for %s", checksum)
        return row

    @authenticate
    def getChecksumInfoChain(self, checksum):
        """ Recover a list of all the checksums which need to be used to generate a file """
        self.logger.debug("Getting checksum info chain on: %s", checksum)
        chain = []
        while checksum:
            row = self.getChecksumInfo(checksum)
            if row:
                chain.append(row)
            else:
                return chain
            checksum = row['basis']

        return chain

    @authenticate
    def getNamesForChecksum(self, checksum):
        """ Recover a list of names that represent a checksum """
        self.logger.debug("Recovering name(s) for checksum %s", checksum)
        c = self._execute('SELECT Name FROM Names JOIN Files USING (NameId) JOIN Checksums USING (ChecksumID) '
                          'WHERE Checksums.Checksum = :checksum',
                          {'checksum': checksum})
        names = []
        for row in c.fetchall():
            self.logger.debug("Found name %s", row[0])
            names.append(row[0])
        return names

    @authenticate
    def getChainLength(self, checksum):
        data = self.getChecksumInfo(checksum)
        if data:
            return data['chainlength']
        return -1
        """
        Could do this, but not all versions of SQLite3 seem to support "WITH RECURSIVE" statements
        c = self._execute("WITH RECURSIVE x(n) AS (VALUES(:checksum) UNION SELECT Basis FROM Checksums, x WHERE x.n=Checksums.Checksum) "
                         "SELECT COUNT(*) FROM Checksums WHERE Checksum IN x",
                         {"checksum": checksum})
        r = c.fetchone()
        if r:
            return int(r[0])
        else:
            return -1
        """

    @authenticate
    def readDirectory(self, dirNode, current=False):
        (inode, device) = dirNode
        backupset = self._bset(current)
        #self.logger.debug("Reading directory values for (%d, %d) %d", inode, device, backupset)

        c = self._execute("SELECT " + _fileInfoFields + ", C1.Basis AS basis, C1.Encrypted AS encrypted " +
                          _fileInfoJoin +
                          "WHERE Parent = :parent AND ParentDev = :parentDev AND "
                          ":backup BETWEEN Files.FirstSet AND Files.LastSet",
                          {"parent": inode, "parentDev": device, "backup": backupset})
        return _fetchEm(c)

    @authenticate
    def getNumDeltaFilesInDirectory(self, dirNode, current=False):
        (inode, device) = dirNode
        backupset = self._bset(current)
        row = self._executeWithResult("SELECT COUNT(*) FROM Files "
                                      "JOIN Names USING (NameID) "
                                      "LEFT OUTER JOIN Checksums AS C1 USING (ChecksumId) "
                                      "WHERE Parent = :parent AND ParentDev = :parentDev AND "
                                      ":backup BETWEEN Files.FirstSet AND Files.LastSet AND "
                                      "C1.ChainLength != 0",
                                      {"parent": inode, "parentDev": device, "backup": backupset})
        if row:
            return row[0]
        return 0

    @authenticate
    def getDirectorySize(self, dirNode, current=False):
        (inode, device) = dirNode
        backupset = self._bset(current)
        row = self._executeWithResult("SELECT COUNT(*) FROM Files "
                                      "WHERE Parent = :parent AND ParentDev = :parentDev AND "
                                      ":backup BETWEEN Files.FirstSet AND Files.LastSet AND "
                                      "(Dir = 1 OR ChecksumId IS NOT NULL)",
                                      { "parent": inode, "parentDev": device, "backup": backupset })
        if row:
            return row[0]
        return 0

    @authenticate
    def readDirectoryForRange(self, dirNode, first, last):
        (inode, device) = dirNode
        #self.logger.debug("Reading directory values for (%d, %d) in range (%d, %d)", inode, device, first, last)
        c = self._execute("SELECT " + _fileInfoFields + ", "
                          "C1.Basis AS basis, C1.Encrypted AS encrypted " +
                          _fileInfoJoin +
                          "WHERE Parent = :parent AND ParentDev = :parentDev AND "
                          "Files.LastSet >= :first AND Files.FirstSet <= :last",
                          {"parent": inode, "parentDev": device, "first": first, "last": last})
        return _fetchEm(c)

    @authenticate
    def listBackupSets(self):
        #self.logger.debug("list backup sets")
        #                 "Name AS name, BackupSet AS backupset "
        c = self._execute("SELECT " +
                          _backupSetInfoFields +
                          _backupSetInfoJoin +
                          "ORDER BY backupset ASC", {})
        return _fetchEm(c)

    @authenticate
    def getBackupSetInfoById(self, bset):
        c = self._execute("SELECT " +
                          _backupSetInfoFields +
                          _backupSetInfoJoin +
                          "WHERE BackupSet = :bset",
                          { "bset": bset })
        row = c.fetchone()
        return row

    @authenticate
    def getBackupSetInfoByTag(self, tag):
        bset = self._executeWithResult("SELECT BackupSet FROM Tags JOIN Names USING (NameId) WHERE Names.name = :tag", {"tag": tag})
        if bset is None:
            # No such backup set.
            return None

        # Retrieve the data corresponding to that tag
        return self.getBackupSetInfoById(bset[0])

    @authenticate
    def getBackupSetInfo(self, name):
        c = self._execute("SELECT " +
                          _backupSetInfoFields +
                          _backupSetInfoJoin +
                          "WHERE Name = :name",
                          { "name": name })
        row = c.fetchone()
        return row

    @authenticate
    def getBackupSetInfoForTime(self, time):
        c = self._execute("SELECT " +
                          _backupSetInfoFields +
                          _backupSetInfoJoin +
                          "WHERE BackupSet = (SELECT MAX(BackupSet) FROM Backups WHERE StartTime <= :time)",
                          { "time": time })
        row = c.fetchone()
        return row

    @authenticate
    def getBackupSetDetails(self, bset):
        row = self._executeWithResult("SELECT COUNT(*), SUM(Size) FROM Files JOIN Checksums USING (ChecksumID) WHERE Dir = 0 AND :bset BETWEEN FirstSet AND LastSet", {'bset': bset})
        files = row[0]
        size = row[1] if row[1] else 0

        row = self._executeWithResult("SELECT COUNT(*) FROM Files WHERE Dir = 1 AND :bset BETWEEN FirstSet AND LastSet", {'bset': bset})
        dirs = row[0]

        # Figure out the first set after this one, and the last set before this one
        row = self._executeWithResult("SELECT MAX(BackupSet) FROM Backups WHERE BackupSet < :bset", {'bset': bset})
        prevSet = row[0] if row else 0

        row = self._executeWithResult("SELECT MIN(BackupSet) FROM Backups WHERE BackupSet > :bset", {'bset': bset})
        nextSet = row[0] if row[0] else sys.maxsize

        self.logger.debug("PrevSet: %s, NextSet: %s", prevSet, nextSet)
        # Count of files that first appeared in this version.  May be delta's
        row = self._executeWithResult("SELECT COUNT(*), SUM(Size), SUM(DiskSize) FROM Files JOIN Checksums USING (ChecksumID) "
                                      "WHERE Dir = 0 AND FirstSet > :prevSet",
                                      {'prevSet': prevSet})
        newFiles = row[0] if row[0] else 0
        newSize  = row[1] if row[1] else 0
        newSpace = row[2] if row[2] else 0

        # Count of files that are last seen in this set, and are not part of somebody else's basis
        row = self._executeWithResult("SELECT COUNT(*), SUM(Size), SUM(DiskSize) FROM Files JOIN Checksums USING (ChecksumID) "
                                      "WHERE Dir = 0 AND LastSet < :nextSet "
                                      "AND Checksum NOT IN (SELECT Basis FROM Checksums WHERE Basis IS NOT NULL)",
                                      {'nextSet': nextSet})
        endFiles = row[0] if row[0] else 0
        endSize  = row[1] if row[1] else 0
        endSpace = row[2] if row[2] else 0

        return (files, dirs, size, (newFiles, newSize, newSpace), (endFiles, endSize, endSpace))


    @authenticate
    def getNewFiles(self, bset, other):
        if other:
            row = self._executeWithResult("SELECT max(BackupSet) FROM Backups WHERE BackupSet < :bset", {'bset': bset})
            pset = row[0]
        else:
            pset = bset
        self.logger.debug("Getting new files for changesets %s -> %s", pset, bset)
        cursor = self._execute("SELECT " + _fileInfoFields + _fileInfoJoin +
                               "WHERE Files.FirstSet BETWEEN :pset AND :bset",
                               {'bset': bset, 'pset': pset})
        return _fetchEm(cursor)

    @authenticate
    def getFileSizes(self, minsize):
        cursor = self._execute("SELECT DISTINCT(Size) FROM Checksums WHERE Size > :minsize", {"minsize": minsize })
        return _fetchEm(cursor)

    @authenticate
    def setStats(self, newFiles, deltaFiles, bytesReceived, current=True):
        bset = self._bset(current)
        self._execute("UPDATE Backups SET FilesFull = :full, FilesDelta = :delta, BytesReceived = :bytes WHERE BackupSet = :bset",
                      {"bset": bset, "full": newFiles, "delta": deltaFiles, "bytes": bytesReceived})

    @authenticate
    def getConfigValue(self, key, default=None):
        return self._getConfigValue(key, default)

    def _getConfigValue(self, key, default=None):
        self.logger.debug("Getting Config Value %s", key)
        c = self._execute("SELECT Value FROM Config WHERE Key = :key", {'key': key })
        row = c.fetchone()
        return row[0] if row else default

    @authenticate
    def setConfigValue(self, key, value):
        self._setConfigValue(key, value)

    def _setConfigValue(self, key, value):
        if value is None:
            self._execute("DELETE FROM Config WHERE Key LIKE :key", {'key': key})
        else:
            self._execute("INSERT OR REPLACE INTO Config (Key, Value) VALUES(:key, :value)", {'key': key, 'value': value})

    @authenticate
    def delConfigValue(self, key):
        self._execute("DELETE FROM Config WHERE Key = :key", {'key': key})

    @authenticate
    def setPriority(self, bSet, priority):
        backup = self._bset(bSet)
        self.logger.debug("Setting backupset priority to %d for backupset %s", priority, backup)
        self._execute("UPDATE Backups SET Priority = :priority WHERE BackupSet = :backup",
                      {'priority': priority, 'backup': backup})


    @authenticate
    def setSrpValues(self, salt, vkey):
        self.setConfigValue('SRPSalt', hexlify(salt))
        self.setConfigValue('SRPVkey', hexlify(vkey))

    def getSrpValues(self):
        self.logger.debug("Getting SRP Values")
        salt = self._getConfigValue('SRPSalt')
        vkey = self._getConfigValue('SRPVkey')
        if salt:
            salt = unhexlify(salt)
        if vkey:
            vkey = unhexlify(vkey)
        return salt, vkey

    def getCryptoScheme(self):
        self.logger.debug("Getting CryptoScheme")
        return self._getConfigValue('CryptoScheme')

    @authenticate
    def setKeys(self, salt, vkey, filenameKey, contentKey, backup=True):
        try:
            self.beginTransaction()
            self.setSrpValues(salt, vkey)
            if filenameKey:
                self.setConfigValue('FilenameKey', filenameKey)
            else:
                self.delConfigValue('FilenameKey')
            if contentKey:
                self.setConfigValue('ContentKey', contentKey)
            else:
                self.delConfigValue('ContentKey')
            if backup:
                # Attempt to save the keys away
                backupName = self.dbName + ".keys"
                r = Rotator.Rotator(rotations=0)
                r.backup(backupName)
                Util.saveKeys(backupName, self.clientId, filenameKey, contentKey, base64.b64encode(salt).decode('utf8'), base64.b64encode(vkey).decode('utf8'))
            self.commit()
            if backup:
                r.rotate(backupName)
            return True
        except Exception as e:
            self.logger.error("Setkeys failed: %s", e)
            self.logger.exception(e)
            return False

    @authenticate
    def getKeys(self):
        return (self.getConfigValue('FilenameKey'), self.getConfigValue('ContentKey'))

    @authenticate
    def beginTransaction(self):
        self._execute("BEGIN")

    @authenticate
    def commit(self):
        self.conn.commit()


    @authenticate
    def completeBackup(self):
        self._execute("UPDATE Backups SET Completed = 1 WHERE BackupSet = :backup", { "backup": self.currBackupSet })
        self.commit()

    def _purgeFiles(self):
        c = self._execute("DELETE FROM Files WHERE "
                            "0 = (SELECT COUNT(*) FROM Backups WHERE Backups.BackupSet BETWEEN Files.FirstSet AND Files.LastSet)")
        return c.rowcount

    @authenticate
    def listPurgeSets(self, priority, timestamp, current=False):
        """ List all backup older than the date """
        backupset = self._bset(current)
        # Select all sets that are purgeable.
        c = self._execute("SELECT " +
                          _backupSetInfoFields + _backupSetInfoJoin +
                          " WHERE Priority <= :priority AND EndTime <= :timestamp AND BackupSet < :backupset AND Locked = 0",
                          {"priority": priority, "timestamp": str(timestamp), "backupset": backupset})
        return _fetchEm(c)

    @authenticate
    def listPurgeIncomplete(self, priority, timestamp, current=False):
        """ List incomplete backupsets to purge """
        backupset = self._bset(current)
        # Select all sets that are both purgeable and incomplete
        # Note: For some reason that I don't understand, the timestamp must be cast into a string here, to work with the coalesce operator
        # If it comes from the HTTPInterface as a string, the <= timestamp doesn't seem to work.
        c = self._execute("SELECT " + _backupSetInfoFields + _backupSetInfoJoin +
                          "WHERE Priority <= :priority AND COALESCE(EndTime, StartTime) <= :timestamp AND BackupSet < :backupset AND Completed = 0",
                          {"priority": priority, "timestamp": str(timestamp), "backupset": backupset})
        return _fetchEm(c)

    @authenticate
    def purgeSets(self, priority, timestamp, current=False):
        """ Purge old files from the database.  Needs to be followed up with calls to remove the orphaned files """
        backupset = self._bset(current)
        self.logger.debug("Purging backupsets below priority %d, before %s, and backupset: %d", priority, timestamp, backupset)
        # First, purge out the backupsets that don't match
        c = self._execute("DELETE FROM Backups WHERE Priority <= :priority AND EndTime <= :timestamp AND BackupSet < :backupset AND Locked = 0",
                          {"priority": priority, "timestamp": str(timestamp), "backupset": backupset})
        setsDeleted = c.rowcount
        # Then delete the files which are no longer referenced
        filesDeleted = self._purgeFiles()

        return (filesDeleted, setsDeleted)

    @authenticate
    def purgeIncomplete(self, priority, timestamp, current=False):
        """ Purge old files from the database.  Needs to be followed up with calls to remove the orphaned files """
        backupset = self._bset(current)
        self.logger.debug("Purging incomplete backupsets below priority %d, before %s, and backupset: %d", priority, timestamp, backupset)
        # First, purge out the backupsets that don't match
        c = self._execute("DELETE FROM Backups WHERE Priority <= :priority AND COALESCE(EndTime, StartTime) <= :timestamp AND BackupSet < :backupset AND Completed = 0 AND Locked = 0",
                          {"priority": priority, "timestamp": str(timestamp), "backupset": backupset})
        setsDeleted = c.rowcount

        # Then delete the files which are no longer referenced
        filesDeleted = self._purgeFiles()

        return (filesDeleted, setsDeleted)

    @authenticate
    def deleteBackupSet(self, current=False):
        bset = self._bset(current)
        self._execute("DELETE FROM Tags WHERE BackupSet = :backupset", {"backupset": bset})
        self._execute("DELETE FROM Backups WHERE BackupSet = :backupset", {"backupset": bset})
        # TODO: Move this to the removeOrphans phase
        # Then delete the files which are no longer referenced
        filesDeleted = self._purgeFiles()

        return filesDeleted

    @authenticate
    def listOrphanChecksums(self, isFile):
        c = self._execute("SELECT Checksum FROM Checksums "
<<<<<<< HEAD
                          "WHERE ChecksumID NOT IN (SELECT DISTINCT(ChecksumID) FROM Files WHERE ChecksumID IS NOT NULL) "
                          "AND   ChecksumID NOT IN (SELECT DISTINCT(XattrId) FROM Files WHERE XattrID IS NOT NULL) "
                          "AND   ChecksumID NOT IN (SELECT DISTINCT(AclId) FROM Files WHERE AclId IS NOT NULL) "
                          "AND   ChecksumID NOT IN (SELECT DISTINCT(CmdLineID) FROM Backups WHERE CmdLineID IS NOT NULL) "
                          "AND   Checksum   NOT IN (SELECT DISTINCT(Basis) FROM Checksums WHERE Basis IS NOT NULL) "
                          "AND IsFile = :isfile",
                          { 'isfile': int(isFile)} )
        while True:
            batch = c.fetchmany(self.chunksize)
            if not batch:
                break
            for row in batch:
                yield row[0]
=======
                              "WHERE ChecksumID NOT IN (SELECT DISTINCT(ChecksumID) FROM Files WHERE ChecksumID IS NOT NULL) "
                              "AND   ChecksumID NOT IN (SELECT DISTINCT(XattrId) FROM Files WHERE XattrID IS NOT NULL) "
                              "AND   ChecksumID NOT IN (SELECT DISTINCT(AclId) FROM Files WHERE AclId IS NOT NULL) "
                              "AND   ChecksumID NOT IN (SELECT DISTINCT(CmdLineID) FROM Backups WHERE CmdLineID IS NOT NULL) "
                              "AND   Checksum   NOT IN (SELECT DISTINCT(Basis) FROM Checksums WHERE Basis IS NOT NULL) "
                              "AND IsFile = :isfile",
                              { 'isfile': int(isFile)} )
        return map(lambda row: row[0], _fetchEm(c))
>>>>>>> a07d9ffa

    @authenticate
    def deleteOrphanChecksums(self, isFile):
        c = self._execute("DELETE FROM Checksums "
                            "WHERE ChecksumID NOT IN (SELECT DISTINCT(ChecksumID) FROM Files WHERE ChecksumID IS NOT NULL) "
                            "AND   ChecksumID NOT IN (SELECT DISTINCT(XattrId) FROM Files WHERE XattrID IS NOT NULL) "
                            "AND   ChecksumID NOT IN (SELECT DISTINCT(AclId) FROM Files WHERE AclId IS NOT NULL) "
                            "AND   ChecksumID NOT IN (SELECT DISTINCT(CmdLineID) FROM Backups WHERE CmdLineID IS NOT NULL) "
                            "AND   Checksum   NOT IN (SELECT DISTINCT(Basis) FROM Checksums WHERE Basis IS NOT NULL) "
                            "AND IsFile = :isfile",
                            { 'isfile': int(isFile)} )
        return c.rowcount

    @authenticate
    def compact(self):
        self.logger.debug("Removing unused names")
        # Purge out any unused names
<<<<<<< HEAD
        self._execute("DELETE FROM Names WHERE NameID NOT IN (SELECT NameID FROM Files) AND NameID NOT IN (SELECT NameID FROM Tags)")
=======
        c = self._execute("DELETE FROM Names WHERE NameID NOT IN (SELECT NameID FROM Files UNION SELECT NameID FROM Tags UNION SELECT NameID FROM Users UNION SELECT NameID FROM Groups")
        rows = c.rowcount()
>>>>>>> a07d9ffa
        vacuumed = False

        # Check if we've hit an interval where we want to do a vacuum
        bset = self._bset(True)
        interval = self.getConfigValue("VacuumInterval")
        if interval and (bset % int(interval)) == 0:
            self.logger.debug("Vaccuuming database")
            # And clean up the database
            self.conn.commit()  # Just in case there's a transaction outstanding, for no apparent reason
            self._execute("VACUUM")
            vacuumed = True
        self._execute("UPDATE Backups SET Vacuumed = :vacuumed WHERE BackupSet = :backup", {"backup": self.currBackupSet, "vacuumed": vacuumed})

        return rows

    @authenticate
    def enumerateChecksums(self, isFile=True):
<<<<<<< HEAD
        c = self._execute("SELECT Checksum FROM Checksums WHERE IsFile = :isfile", {"isfile": int(isFile)})
        return _fetchEm(c)
=======
        c = self.conn.execute("SELECT Checksum FROM Checksums WHERE IsFile = :isfile", {"isfile": int(isFile)})

        return map(lambda row: row[0], _fetchEm(c))
>>>>>>> a07d9ffa

    @authenticate
    def getChecksumCount(self, isFile=True):
        r = self._executeWithResult("SELECT COUNT(*) FROM Checksums WHERE IsFile = :isfile", {"isfile": int(isFile)})
        return r[0]

    @authenticate
    def deleteChecksum(self, checksum):
        self.logger.debug("Deleting checksum: %s", checksum)
        c = self._execute("DELETE FROM Checksums WHERE Checksum = :checksum", {"checksum": checksum})
        return c.rowcount

    @authenticate
    def setClientEndTime(self):
        if self.currBackupSet:
            self._execute("UPDATE Backups SET ClientEndTime = :now WHERE BackupSet = :backup",
                              { "now": time.time(), "backup": self.currBackupSet })

    @authenticate
    def setTag(self, tag, current=False):
        backupset = self._bset(current)
        nameid = self._getNameId(tag)
        try:
            self._execute("INSERT INTO Tags (BackupSet, NameId) VALUES (:backup, :nameid)", {"backup": backupset, "nameid": nameid})
            return True
        except sqlite3.IntegrityError:
            return False

    @authenticate
    def removeTag(self, tag):
        nameid = self._getNameId(tag, False)
        if nameid:
            self._execute("DELETE FROM Tags WHERE NameID = :nameid", {"nameid": nameid})
            return True
        return False

    @authenticate
    def getTags(self, bset):
        c = self._execute("SELECT Name FROM Names JOIN Tags USING (NameId) WHERE Tags.Backupset = :bset", {"bset": bset})
        tags = []
        row = c.fetchone()
        while row:
            tags.append(row['Name'])
            row = c.fetchone()
        return tags

    @authenticate
    def getUsers(self):
        c = self._execute("SELECT UserID, Name, Users.NameId FROM Users LEFT OUTER JOIN Names USING(NameId)", {})
        return _fetchEm(c)

    @authenticate
    def setUserInfo(self, userId, name):
        nameId = self._getNameId(name)
        self._execute("UPDATE Users SET NameId = :nameid WHERE UserID = :userId", {"nameid": nameId, "userId": userId})

    @authenticate
    def getGroups(self):
        c = self._execute("SELECT GroupId, Name, Groups.NameId FROM Groups LEFT OUTER JOIN Names USING(NameId)", {})
        return _fetchEm(c)

    @authenticate
    def setGroupInfo(self, groupId, name):
        nameId = self._getNameId(name)
        self._execute("UPDATE Groups SET NameId = :nameid WHERE GroupID = :groupId", {"nameid": nameId, "groupId": groupId})

    @authenticate
    def setLock(self, locked, current=False):
        bset = self._bset(current)
        self._execute("UPDATE Backups SET Locked = :locked WHERE BackupSet = :bset", { "locked": locked, "bset": bset })

    @authenticate
    def setFailure(self, ex):
        if self.currBackupSet:
            self._execute("UPDATE Backups SET Exception = :ex, ErrorMsg = :msg WHERE BackupSet = :backup",
                          { "ex": type(ex).__name__, "msg": str(ex), "backup": self.currBackupSet})

    def close(self, completeBackup=False):
        if self._isAuthenticated():
            #self.logger.debug("Closing DB: %s", self.dbName)
            # Apparently logger will get shut down if we're executing in __del__, so leave the debugging message out
            if self.currBackupSet:
                self._execute("UPDATE Backups SET EndTime = :now WHERE BackupSet = :backup",
                              { "now": time.time(), "backup": self.currBackupSet })
            self.conn.commit()

            if self.backup and completeBackup:
                r = Rotator.Rotator(rotations=self.numbackups)
                try:
                    r.backup(self.dbName)
                    r.rotate(self.dbName)
                except Exception as e:
                    self.logger.error("Error detected creating database backup: %s", e)

        # And close it
        if self.conn:
            self.conn.close()
            self.conn = None

    def __del__(self):
        if self.conn:
            self.close()

    def _isAuthenticated(self):
        if self.authenticated:
            return True
        if self.srpSrv is not None:
            return self.srpSrv.authenticated()
        return False<|MERGE_RESOLUTION|>--- conflicted
+++ resolved
@@ -40,11 +40,8 @@
 import gzip
 import base64
 from binascii import hexlify, unhexlify
-<<<<<<< HEAD
 import importlib.resources
-=======
 from textwrap import dedent
->>>>>>> a07d9ffa
 
 import srp
 
@@ -143,10 +140,6 @@
 
 class TardisDB:
     """ Main source for all interaction with the Tardis DB """
-<<<<<<< HEAD
-    dbName          = None
-=======
->>>>>>> a07d9ffa
     db              = None
     currBackupSet   = None
     prevBackupSet   = None
@@ -336,12 +329,9 @@
     def _execute(self, query, data=None):
         """ Execute a query, and return a cursor to the results """
         try:
-<<<<<<< HEAD
             if data is None:
                 data = {}
-=======
             #ic(query)
->>>>>>> a07d9ffa
             ret = self.conn.execute(query, data)
             return ret
         except sqlite3.IntegrityError as e:
@@ -426,12 +416,7 @@
     @authenticate
     def checkBackupSetName(self, name):
         """ Check to see if a backupset by this name exists. Return TRUE if it DOESN'T exist. """
-<<<<<<< HEAD
-        row = self._executeWithResult("SELECT COUNT(*) FROM Backups WHERE Name = :name",
-=======
-        c = self._execute("SELECT COUNT(*) FROM Backups WHERE Name = :name",
->>>>>>> a07d9ffa
-                              { "name": name })
+        row = self._executeWithResult("SELECT COUNT(*) FROM Backups WHERE Name = :name", { "name": name })
         return (row[0] == 0)
 
     @authenticate
@@ -440,20 +425,10 @@
         backupset = self._bset(current)
         (inode, device) = parent
         self.logger.debug(f"Looking up file by name {name} {parent} {backupset}")
-<<<<<<< HEAD
-        row = self._executeWithResult("SELECT " +
-                  _fileInfoFields +
-                  #"FROM Files "
-                  #"JOIN Names ON Files.NameId = Names.NameId "
-                  #"LEFT OUTER JOIN Checksums ON Files.ChecksumId = Checksums.ChecksumId "
-                  _fileInfoJoin +
-                  "WHERE Name = :name AND Parent = :parent AND ParentDev = :parentDev AND "
-=======
         row = self._executeWithResult(
                   "SELECT " +
                   _fileInfoFields + _fileInfoJoin +
                   "WHERE N1.Name = :name AND Parent = :parent AND ParentDev = :parentDev AND "
->>>>>>> a07d9ffa
                   ":backup BETWEEN FirstSet AND LastSet",
                   {"name": name, "parent": inode, "parentDev": device, "backup": backupset})
         return row
@@ -536,17 +511,10 @@
         """ Return a list of files that match the checksum """
         backupset = self._bset(current)
         self.logger.debug("Looking up file for similar info: %s", checksum)
-<<<<<<< HEAD
         query = "SELECT " + _fileInfoFields + _fileInfoJoin + "WHERE C1.Checksum = :cksum"
         if current is not None:
             query += " AND :backup BETWEEN Files.FirstSet AND Files.LastSet"
         c = self._execute(query, {'cksum': checksum, 'backup': backupset})
-=======
-        c = self.cursor.execute("SELECT " +
-                                 _fileInfoFields + _fileInfoJoin +
-                                 "WHERE C1.Checksum = :cksum AND :backup BETWEEN Files.FirstSet AND Files.LastSet",
-                                 {'cksum': checksum, 'backup': backupset})
->>>>>>> a07d9ffa
         return _fetchEm(c)
 
     @authenticate
@@ -669,11 +637,7 @@
         f = self.getFileInfoByPath(name, backupset)
         if f:
             c = self._execute("SELECT Name FROM Backups WHERE BackupSet >= :first ORDER BY BackupSet ASC LIMIT 1",
-<<<<<<< HEAD
                               {"first": f["firstset"]})
-=======
-                                  {"first": f["firstset"]})
->>>>>>> a07d9ffa
             row = c.fetchone()
             if row:
                 return row[0]
@@ -1218,21 +1182,6 @@
     @authenticate
     def listOrphanChecksums(self, isFile):
         c = self._execute("SELECT Checksum FROM Checksums "
-<<<<<<< HEAD
-                          "WHERE ChecksumID NOT IN (SELECT DISTINCT(ChecksumID) FROM Files WHERE ChecksumID IS NOT NULL) "
-                          "AND   ChecksumID NOT IN (SELECT DISTINCT(XattrId) FROM Files WHERE XattrID IS NOT NULL) "
-                          "AND   ChecksumID NOT IN (SELECT DISTINCT(AclId) FROM Files WHERE AclId IS NOT NULL) "
-                          "AND   ChecksumID NOT IN (SELECT DISTINCT(CmdLineID) FROM Backups WHERE CmdLineID IS NOT NULL) "
-                          "AND   Checksum   NOT IN (SELECT DISTINCT(Basis) FROM Checksums WHERE Basis IS NOT NULL) "
-                          "AND IsFile = :isfile",
-                          { 'isfile': int(isFile)} )
-        while True:
-            batch = c.fetchmany(self.chunksize)
-            if not batch:
-                break
-            for row in batch:
-                yield row[0]
-=======
                               "WHERE ChecksumID NOT IN (SELECT DISTINCT(ChecksumID) FROM Files WHERE ChecksumID IS NOT NULL) "
                               "AND   ChecksumID NOT IN (SELECT DISTINCT(XattrId) FROM Files WHERE XattrID IS NOT NULL) "
                               "AND   ChecksumID NOT IN (SELECT DISTINCT(AclId) FROM Files WHERE AclId IS NOT NULL) "
@@ -1241,7 +1190,6 @@
                               "AND IsFile = :isfile",
                               { 'isfile': int(isFile)} )
         return map(lambda row: row[0], _fetchEm(c))
->>>>>>> a07d9ffa
 
     @authenticate
     def deleteOrphanChecksums(self, isFile):
@@ -1259,12 +1207,8 @@
     def compact(self):
         self.logger.debug("Removing unused names")
         # Purge out any unused names
-<<<<<<< HEAD
-        self._execute("DELETE FROM Names WHERE NameID NOT IN (SELECT NameID FROM Files) AND NameID NOT IN (SELECT NameID FROM Tags)")
-=======
         c = self._execute("DELETE FROM Names WHERE NameID NOT IN (SELECT NameID FROM Files UNION SELECT NameID FROM Tags UNION SELECT NameID FROM Users UNION SELECT NameID FROM Groups")
-        rows = c.rowcount()
->>>>>>> a07d9ffa
+        rows = c.rowcount
         vacuumed = False
 
         # Check if we've hit an interval where we want to do a vacuum
@@ -1282,14 +1226,8 @@
 
     @authenticate
     def enumerateChecksums(self, isFile=True):
-<<<<<<< HEAD
         c = self._execute("SELECT Checksum FROM Checksums WHERE IsFile = :isfile", {"isfile": int(isFile)})
-        return _fetchEm(c)
-=======
-        c = self.conn.execute("SELECT Checksum FROM Checksums WHERE IsFile = :isfile", {"isfile": int(isFile)})
-
         return map(lambda row: row[0], _fetchEm(c))
->>>>>>> a07d9ffa
 
     @authenticate
     def getChecksumCount(self, isFile=True):
