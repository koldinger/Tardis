--- conflicted
+++ resolved
@@ -36,17 +36,13 @@
 import fnmatch
 import time
 import shutil
-<<<<<<< HEAD
-import functools
-=======
 import logging
->>>>>>> 414c02c9
 
 import parsedatetime
 import termcolor
 
 import Tardis
-from Tardis import TardisCrypto
+from . import TardisCrypto
 from . import Util
 from . import Defaults
 from . import Config
