# vim: set et sw=4 sts=4 fileencoding=utf-8:
#
# Tardis: A Backup System
# Copyright 2013-2023, Eric Koldinger, All Rights Reserved.
# kolding@washington.edu
#
# Redistribution and use in source and binary forms, with or without
# modification, are permitted provided that the following conditions are met:
#
#     * Redistributions of source code must retain the above copyright
#       notice, this list of conditions and the following disclaimer.
#     * Redistributions in binary form must reproduce the above copyright
#       notice, this list of conditions and the following disclaimer in the
#       documentation and/or other materials provided with the distribution.
#     * Neither the name of the copyright holder nor the
#       names of its contributors may be used to endorse or promote products
#       derived from this software without specific prior written permission.
#
# THIS SOFTWARE IS PROVIDED BY THE COPYRIGHT HOLDERS AND CONTRIBUTORS "AS IS"
# AND ANY EXPRESS OR IMPLIED WARRANTIES, INCLUDING, BUT NOT LIMITED TO, THE
# IMPLIED WARRANTIES OF MERCHANTABILITY AND FITNESS FOR A PARTICULAR PURPOSE
# ARE DISCLAIMED. IN NO EVENT SHALL THE COPYRIGHT HOLDER OR CONTRIBUTORS BE
# LIABLE FOR ANY DIRECT, INDIRECT, INCIDENTAL, SPECIAL, EXEMPLARY, OR
# CONSEQUENTIAL DAMAGES (INCLUDING, BUT NOT LIMITED TO, PROCUREMENT OF
# SUBSTITUTE GOODS OR SERVICES; LOSS OF USE, DATA, OR PROFITS; OR BUSINESS
# INTERRUPTION) HOWEVER CAUSED AND ON ANY THEORY OF LIABILITY, WHETHER IN
# CONTRACT, STRICT LIABILITY, OR TORT (INCLUDING NEGLIGENCE OR OTHERWISE)
# ARISING IN ANY WAY OUT OF THE USE OF THIS SOFTWARE, EVEN IF ADVISED OF THE
# POSSIBILITY OF SUCH DAMAGE.

import argparse
import os
import os.path
import sys
import time
import datetime
import pprint
import urllib.parse
import functools
import collections
<<<<<<< HEAD
=======
import stat
>>>>>>> 51da9b47

import parsedatetime
import srp

import Tardis
from Tardis import Util
from Tardis import Defaults
from Tardis import TardisDB
from Tardis import TardisCrypto
from Tardis import CacheDir
from Tardis import RemoteDB
from Tardis import Regenerator
from Tardis import Config

# from icecream import ic

current      = Defaults.getDefault('TARDIS_RECENT_SET')

# Config keys which can be gotten or set.
configKeys = ['Formats', 'Priorities', 'KeepDays', 'ForceFull', 'SaveFull', 'MaxDeltaChain', 'MaxChangePercent', 'VacuumInterval', 'AutoPurge', 'Disabled', 'SaveConfig']
# Extra keys that we print when everything is requested
sysKeys    = ['ClientID', 'SchemaVersion', 'FilenameKey', 'ContentKey', 'CryptoScheme']

logger = None
args = None

def getDB(password, new=False, allowRemote=True, allowUpgrade=False):
    loc = urllib.parse.urlparse(args.database)
    # This is basically the same code as in Util.setupDataConnection().  Should consider moving to it.
    if loc.scheme in ['http', 'https']:
        if not allowRemote:
            raise Exception("This command cannot be executed remotely.  You must execute it on the server directly.")
        # If no port specified, insert the port
        if loc.port is None:
            netloc = loc.netloc + ":" + Defaults.getDefault('TARDIS_REMOTE_PORT')
            dbLoc = urllib.parse.urlunparse((loc.scheme, netloc, loc.path, loc.params, loc.query, loc.fragment))
        else:
            dbLoc = args.database
        tardisdb = RemoteDB.RemoteDB(dbLoc, args.client)
        cache = tardisdb
    else:
        basedir = os.path.join(args.database, args.client)
        if not args.dbdir:
            dbdir = os.path.join(args.database, args.client)
        else:
            dbdir = os.path.join(args.dbdir, args.client)
        dbfile = os.path.join(dbdir, args.dbname)
        if new and os.path.exists(dbfile):
            raise Exception(f"Database for client {args.client} already exists.")

        cache = CacheDir.CacheDir(basedir, 2, 2, create=new)
        schema = args.schema if new else None
        tardisdb = TardisDB.TardisDB(dbfile, backup=False, initialize=schema, allow_upgrade=allowUpgrade)

    if tardisdb.needsAuthentication():
        if password is None:
            password = Util.getPassword(args.password, args.passwordfile, args.passwordprog, prompt=f"Password for {args.client}: ", allowNone=False, confirm=False)
        Util.authenticate(tardisdb, args.client, password)

        scheme = tardisdb.getCryptoScheme()
        crypt = TardisCrypto.getCrypto(scheme, password, args.client)
        logger.info("Using crypto scheme %s", TardisCrypto.getCryptoNames(int(scheme)))
    else:
        crypt = TardisCrypto.getCrypto(0, None, None)

    return (tardisdb, cache, crypt)

def createClient(password):
    try:
        getDB(None, True, allowRemote=False)
        if password:
            setPassword(password)
        return 0
    except TardisDB.AuthenticationException as e:
        logger.error("Authentication failed.  Bad password")
        if args.exceptions:
            logger.exception(e)
        return 1
    except Exception as e:
        logger.error(str(e))
        if args.exceptions:
            logger.exception(e)
        return 1

def setPassword(password):
    try:
        (db, _, _) = getDB(None)
        crypt = TardisCrypto.getCrypto(TardisCrypto.DEF_CRYPTO_SCHEME, password, args.client)
        crypt.genKeys()
        (f, c) = crypt.getKeys()
        (salt, vkey) = srp.create_salted_verification_key(args.client, password)
        if args.keys:
            db.beginTransaction()
            db.setSrpValues(salt, vkey)
            db.setConfigValue('CryptoScheme', crypt.getCryptoScheme())
            Util.saveKeys(args.keys, db.getConfigValue('ClientID'), f, c)
            db.commit()
        else:
            db.setKeys(salt, vkey, f, c)
            db.setConfigValue('CryptoScheme', crypt.getCryptoScheme())
        return 0
    except TardisDB.NotAuthenticated as e:
        logger.error('Client %s already has a password', args.client)
        if args.exceptions:
            logger.exception(e)
        return 1
    except TardisDB.AuthenticationFailed as e:
        logger.error("Authentication failed.  Bad password")
        if args.exceptions:
            logger.exception(e)
        return 1
    except Exception as e:
        logger.error(str(e))
        if args.exceptions:
            logger.exception(e)
        return 1

def changePassword(crypt, oldpw) :
    try:
        (db, _, crypt) = getDB(oldpw)

        # Get the new password
        try:
            newpw = Util.getPassword(args.newpw, args.newpwf, args.newpwp, prompt=f"New Password for {args.client}: ",
                                     allowNone=False, confirm=True, strength=True)
        except Exception as e:
            logger.critical(str(e))
            if args.exceptions:
                logger.exception(e)
            return -1

        scheme = db.getConfigValue('CryptoScheme', 1)
        crypt2 = TardisCrypto.getCrypto(scheme, newpw, args.client)

        # Load the keys, and insert them into the crypt object, to decyrpt them
        if args.keys:
            (f, c) = Util.loadKeys(args.keys, db.getConfigValue('ClientID'))
            # No need to check here, loadKeys() throws exception if nothing set.
        else:
            (f, c) = db.getKeys()
            if f is None or c is None:
                logger.critical("No keys loaded from database.  Please specify --keys as appropriate")
                raise Exception("No keys loaded")
        crypt.setKeys(f, c)

        # Grab the keys from one crypt object.
        # Need to do this because getKeys/setKeys assumes they're encrypted, and we need the raw
        # versions
        crypt2._filenameKey = crypt._filenameKey
        crypt2._contentKey  = crypt._contentKey
        # Now get the encrypted versions
        (f, c) = crypt2.getKeys()

        (salt, vkey) = srp.create_salted_verification_key(args.client, newpw)

        if args.keys:
            db.beginTransaction()
            db.setSrpValues(salt, vkey)
            Util.saveKeys(args.keys, db.getConfigValue('ClientID'), f, c)
            db.commit()
        else:
            db.setKeys(salt, vkey, f, c)
        return 0
    except Exception as e:
        logger.error(str(e))
        if args.exceptions:
            logger.exception(e)
        return 1

def moveKeys(db, _):
    try:
        if args.keys is None:
            logger.error("Must specify key file for key manipulation")
            return 1
        clientId = db.getConfigValue('ClientID')
        salt, vkey = db.getSrpValues()
        #(db, _) = getDB(crypt)
        if args.extract:
            (f, c) = db.getKeys()
            if not (f and c):
                raise ValueError("Unable to retrieve keys from server.  Aborting.")
            Util.saveKeys(args.keys, clientId, f, c)
            if args.deleteKeys:
                db.setKeys(salt, vkey, None, None)
        elif args.insert:
            (f, c) = Util.loadKeys(args.keys, clientId)
            logger.info("Keys: F: %s C: %s", f, c)
            if not (f and c):
                raise ValueError("Unable to retrieve keys from key database.  Aborting.")
            db.setKeys(salt, vkey, f, c)
            if args.deleteKeys:
                Util.saveKeys(args.keys, clientId, None, None)
    except TardisDB.AuthenticationException:
        logger.error("Authentication failed.  Bad password")
        return 1
    except Exception as e:
        logger.error(e)
        if args.exceptions:
            logger.exception(e)
        return 1
    return 0

_cmdLineHash = {}
_regenerator = None

def getCommandLine(db, commandLineCksum):
    global _cmdLineHash, _regenerator
    if commandLineCksum is None:
        return None
    if commandLineCksum in _cmdLineHash:
        return _cmdLineHash[commandLineCksum]
    if commandLineCksum:
        data = _regenerator.recoverChecksum(commandLineCksum).read().strip()
        _cmdLineHash[commandLineCksum] = data
        return data
    return None


def listBSets(db, crypt, cache):
    global _regenerator
    #f = "%-30s %-4s %-6s %3s  %-5s  %-24s  %-8s %7s %6s %9s  %s"
    f = "{:30} {:4} {:6} {:>3}  {:5}  {:24}  {:8} {:>7} {:>6} {:>9} {:1} {:}"
    #f = "{:30s} {:4s} {:6s} {:>3s}  {:5s} {:24s}  {:8} {:>7s} {:>6s} {:>6s}  {:s}"
    try:
        if args.longinfo:
            _regenerator = Regenerator.Regenerator(cache, db, crypt)

        last = db.lastBackupSet()
        print(f.format("Name", "Id", "Comp", "Pri", "Full", "Start", "Runtime", "Files", "Delta", "Size", "", ""))

        # Get a list of the backup sets, and filter by priority
        sets = list(db.listBackupSets())

        if args.minpriority:
            sets = list(filter(lambda x: x['priority'] >= args.minpriority, sets))

        sets = sets[-(args.number):]

        for bset in sets:
            t = time.strftime("%d %b, %Y %I:%M:%S %p", time.localtime(float(bset['starttime'])))
            if bset['endtime'] is not None:
                duration = str(datetime.timedelta(seconds = (int(float(bset['endtime']) - float(bset['starttime'])))))
            else:
                duration = ''
            completed = 'Comp' if bset['completed'] else 'Incomp'
            full      = 'Full' if bset['full'] else 'Delta'
            if bset['backupset'] == last['backupset']:
                status = current
            elif bset['errormsg']:
                status = bset['errormsg']
            else:
                status = ''
            #isCurrent = current if bset['backupset'] == last['backupset'] else ''
            size = Util.fmtSize(bset['bytesreceived'], suffixes=['', 'KB', 'MB', 'GB', 'TB'])
            locked = '*' if bset['locked'] else ' '

            print(f.format(bset['name'], bset['backupset'], completed, bset['priority'], full, t, duration, bset['filesfull'] or 0, bset['filesdelta'] or 0, size, locked, status))
            if args.longinfo:
                commandLine = getCommandLine(db, bset['commandline'])
                tags = [_decryptFilename(tag, crypt) for tag in db.getTags(bset['backupset'])]
                if commandLine:
                    print(f"    Command Line: {commandLine.decode('utf-8')}")
                if tags:
                    print(f"    Tags: {','.join(tags)}")
                if tags or commandLine:
                    print()

    except TardisDB.AuthenticationException:
        logger.error("Authentication failed.  Bad password")
        return 1
    except Exception as e:
        logger.error(e)
        if args.exceptions:
            logger.exception(e)
        return 1
    return 0

# cache of paths we've already calculated.
# the root (0, 0,) is always prepopulated
_paths = {(0, 0): '/'}

def _encryptFilename(name, crypt):
    return crypt.encryptFilename(name) if crypt else name

@functools.lru_cache(maxsize=1024)
def _decryptFilename(name, crypt):
    return crypt.decryptFilename(name) if crypt else name

@functools.lru_cache(maxsize=1024)
def _path(db, crypt, bset, inode):
    global _paths
    if inode in _paths:
        return _paths[inode]
    fInfo = db.getFileInfoByInode(inode, bset)
    if fInfo:
        parent = (fInfo['parent'], fInfo['parentdev'])
        prefix = _path(db, crypt, bset, parent)

        name = _decryptFilename(fInfo['name'], crypt)
        path = os.path.join(prefix, name)
        _paths[inode] = path
        return path
    return ''

def humanify(size):
    if size is not None:
        if args.human:
            size = Util.fmtSize(size, suffixes=['','KB','MB','GB', 'TB', 'PB'])
    else:
        size = ''
    return size

def listFiles(db, crypt):
    info = getBackupSet(db, args.backup, args.date, defaultCurrent=True)
    lastDir = '/'
    lastDirInode = (-1, -1)
    bset = info['backupset']

    files = db.getNewFiles(bset, args.previous)

    for fInfo in sorted(files, key=lambda x: (_path(db, crypt, bset, (x['parent'], x['parentdev'])),  _decryptFilename(x['name'], crypt))):
        name = _decryptFilename(fInfo['name'], crypt)

        if not args.dirs and fInfo['dir']:
            continue
        dirInode = (fInfo['parent'], fInfo['parentdev'])
        if dirInode == lastDirInode:
            path = lastDir
        else:
            path = _path(db, crypt, bset, dirInode)
            lastDirInode = dirInode
            lastDir = path
            if not args.fullname:
                print(f"{path}:")
        if args.status:
            status = '[New]   ' if fInfo['chainlength'] == 0 else '[Delta] '
        else:
            status = ''
        if args.fullname:
            name = os.path.join(path, name)

        if args.long:
            mode  = stat.filemode(fInfo['mode'])
            group = Util.getGroupName(fInfo['gid'])
            owner = Util.getUserId(fInfo['uid'])
            mtime = Util.formatTime(fInfo['mtime'])
            size = humanify(fInfo['size'])
            inode = fInfo['inode']
            print(f' {status} {mode:9} {owner:8} {group:8} {size:9} {mtime:12}', end=' ')
            if args.cksums:
                print(f" {fInfo.get('checksum', '') or '' :32}", end=' ')
            if args.chnlen:
                print(f" {fInfo.get('chainlength', 0) or 0:4}", end=' ')
            if args.inode:
                print(f" {inode:16}", end=' ')
            if args.type:
                print(f" {'Delta' if fInfo.get('chainlength', 0) else 'Full':5} " , end=' ')
            if args.size:
                size = humanify(fInfo.get('disksize', 0))
                print(f' {size:9} ', end=' ')
            print(name)
        else:
            print(f"    {status}", end=' ')
            if args.cksums:
                print(f" {fInfo['checksum'] or '':32s}", end=' ')
            if args.chnlen:
                print(f" {fInfo['chainlength'] or 0:>4}", end=' ')
            if args.inode:
                print(' %-16s ' % (f"({fInfo['device'] or ''}, {fInfo['inode'] or ''})"), end=' ')
            if args.type:
                print(f" {'Delta' if fInfo['chainlength'] else 'Full':5s}", end=' ')
            if args.size:
                size = humanify(fInfo['disksize'])
                print(f' {size:9} ', end=' ')
            print(name)


def _bsetInfo(db, crypt, info):
    print(f"Backupset       : {info['name']} ({int(info['backupset'])})")
    print(f"Completed       : {'True' if info['completed'] else 'False'}")
    t = time.strftime("%d %b, %Y %I:%M:%S %p", time.localtime(float(info['starttime'])))
    print(f"StartTime       : {t}")
    if info['endtime'] is not None:
        t = time.strftime("%d %b, %Y %I:%M:%S %p", time.localtime(float(info['endtime'])))
        duration = str(datetime.timedelta(seconds = (int(float(info['endtime']) - float(info['starttime'])))))
        print(f"EndTime         : {t}")
        print(f"Duration        : {duration}")
    tags = [_decryptFilename(tag, crypt) for tag in db.getTags(info['backupset'])]
    print(f"Tags:           : {','.join(tags)}")
    print(f"SW Versions     : C:{info['clientversion']} S:{info['serverversion']}")
    print(f"Client IP       : {info['clientip']}")
    details = db.getBackupSetDetails(info['backupset'])

    (files, dirs, size, newInfo, endInfo) = details
    print(f"Files           : {files}")
    print(f"Directories     : {dirs}")
    print(f"Total Size      : {Util.fmtSize(size)}")

    print(f"New Files       : {newInfo[0]}")
    print(f"New File Size   : {Util.fmtSize(newInfo[1])}")
    print(f"New File Space  : {Util.fmtSize(newInfo[2])}")

    print(f"Purgeable Files : {endInfo[0]}")
    print(f"Purgeable Size  : {Util.fmtSize(endInfo[1])}")
    print(f"Purgeable Space : {Util.fmtSize(endInfo[2])}")

def bsetInfo(db, crypt):
    printed = False
    if args.backup or args.date:
        info = getBackupSet(db, args.backup, args.date)
        if info:
            _bsetInfo(db, crypt, info)
            printed = True
    else:
        first = True
        for info in db.listBackupSets():
            if not first:
                print("------------------------------------------------")
            _bsetInfo(db, crypt, info)
            first = False
            printed = True
    if printed:
        print("\n * Purgeable numbers are estimates only")

def confirm(message='Proceed (y/n): '):
    if not args.confirm:
        return True
    #jprint(message, end='', flush=True)
    #yesno = sys.stdin.readline().strip().upper()
    yesno = input(message).strip().upper()
    return yesno in ['YES', 'Y']

def doTagging(db, crypt):
    tag = _encryptFilename(args.tag, crypt)
    if args.remove or args.move:
        db.removeTag(tag)
    if not args.remove:
        bset = getBackupSet(db, args.backup, args.date, True)
        db.setTag(tag, bset['backupset'])
    return 0

def doLock(db, lock):
    bset = getBackupSet(db, args.backup, args.date, True)
    if bset is None:
        logger.error("No backup set found for %s", bset)
        sys.exit(1)

    logger.info("Locking set %s", bset['name'])
    db.setLock(lock, bset['backupset'])
    return 0

def purge(db, cache):
    bset = getBackupSet(db, args.backup, args.date, True)
    if bset is None:
        logger.error("No backup set found")
        sys.exit(1)
    # List the sets we're going to delete
    if args.incomplete:
        pSets = db.listPurgeIncomplete(args.priority, bset['endtime'], bset['backupset'])
    else:
        pSets = db.listPurgeSets(args.priority, bset['endtime'], bset['backupset'])

    names = [str(x['name']) for x in pSets]
    logger.debug("Names: %s", names)
    if len(names) == 0:
        print("No matching sets")
        return

    print("Sets to be deleted:")
    pprint.pprint(names)

    if confirm():
        if args.incomplete:
            (filesDeleted, setsDeleted) = db.purgeIncomplete(args.priority, bset['endtime'], bset['backupset'])
        else:
            (filesDeleted, setsDeleted) = db.purgeSets(args.priority, bset['endtime'], bset['backupset'])
        print(f"Purged {int(setsDeleted)} sets, containing {int(filesDeleted)} files")
        removeOrphans(db, cache)

    return 0

def deleteBsets(db, cache):
    if not args.backups:
        logger.error("No backup sets specified")
        sys.exit(0)
    bsets = []
    for i in args.backups:
        bset = getBackupSet(db, i, None)
        if bset is None:
            logger.error("No backup set found for %s", i)
            sys.exit(1)
        bsets.append(bset)

    names = [b['name'] for b in bsets]
    print(f"Sets to be deleted: {names}")
    if confirm():
        filesDeleted = 0
        for bset in bsets:
            filesDeleted = filesDeleted + db.deleteBackupSet(bset['backupset'])
        print(f"Deleted {int(filesDeleted)} files")
        if args.purge:
            removeOrphans(db, cache)

    return 0

def removeOrphans(db, cache):
    if hasattr(cache, 'removeOrphans'):
        r = cache.removeOrphans()
        logger.debug("Remove Orphans: %s %s", type(r), r)
        count = r['count']
        size = r['size']
        rounds = r['rounds']
    else:
        count, size, rounds = Util.removeOrphans(db, cache)
    print(f"Removed {int(count)} orphans, for {Util.fmtSize(size)}, in {int(rounds)} rounds")

def checkSanity(db, cache, crypt):
    if not isinstance(db, TardisDB.TardisDB):
        print("DB must be on the local system for sanity checking")
        return

    try:
        print("Checking backup sanity.   Scanning for files")
        cachefiles = list(cache.enumerateFiles())
        cacheNames = set([x.stem for x in cachefiles])
        print(f"{len(cacheNames)} files found")
        print("Scanning for checksums")
        checksums = set(db.enumerateChecksums())
        print(f"{len(checksums)} checksums found")

        filesets = collections.defaultdict(list)

        for i in cachefiles:
            filesets[i.stem].append(i.suffix)

        # Compare the sets, using set arithmetic.   Anything in the first that's not in the second is left.
        # Go both ways, to get ones in the DB, and ones in the cache.
        inCache = sorted(list(cacheNames - checksums))
        inDB    = sorted(list(checksums - cacheNames))

        print("Calculating groupings")
        groupings = collections.Counter()
        for i in filesets.values():
            k = tuple(sorted(i))
            groupings[k] += 1

        print(f"{len(inCache)} files in the store which don't have a matching DB entry")
        print(f"{len(inDB)} files in the DB which don't have a matching store entry")


        for (k, v) in groupings.items():
            match k:
                case ('',):
                    print(f"{v} files with only data (no metadata or signature, often ACL or Xattr)")
                case ('.meta', '.sig') | ('.meta') | ('.sig'):
                    print(f"{v} files with no data")
                case ('', '.meta'):
                    print(f"{v} files without a signature")
                case ('', '.sig'):
                    print(f"{v} files without metadata")
                case ('', '.meta', '.sig'):
                    print(f"{v} fully populated files")
                case x:
                    print(f"{v} files with unknown files types : {x}")

        # If we found something, let's talk about it.
        if inCache or inDB:
            if args.details:
                #width, _ = shutil.get_terminal_size((132, 24))
                if inCache:
                    print("Unmatched files in store:")
                    for i in inCache:
                        print(f"  {i}  {Util.fmtSize(cache.size(i))}")
                if inDB:
                    print('Unmatched checksums in DB')
                    for i in inDB:
                        names = db.getNamesForChecksum(i)
                        names = map(crypt.decryptFilename, names)
                        print(i, names)

            # And get rid of it, 
            if args.cleanup:
                if args.confirm():
                    for i in inCache:
                        for suffix in filesets[i]:
                            cache.remove(i + suffix)
                        db.beginTransaction()
                        for i in inDB:
                            db.removeChecksumReferences(i)
                            db.deleteChecksum(i)
                        db.commit()
    except Exception as e:
        logger.exception(e)

    return True

def _printConfigKey(db, key):
    value = db.getConfigValue(key)
    print(f"{key:18s}: {value}")

def getConfig(db):
    keys = args.configKeys
    if keys is None:
        keys = configKeys
        if args.sysKeys:
            keys = sysKeys + keys

    for i in keys:
        _printConfigKey(db, i)

def setConfig(db):
    print("Old Value: ", end=' ')
    _printConfigKey(db, args.key)
    db.setConfigValue(args.key, args.value)

def setPriority(db):
    info = getBackupSet(db, args.backup, args.date, defaultCurrent=True)
    db.setPriority(info['backupset'], args.priority)
    return 0

def renameSet(db):
    info = getBackupSet(db, args.backup, args.date, defaultCurrent=True)
    result = db.setBackupSetName(args.newname, info['priority'], info['backupset'])
    if not result:
        logger.error("Unable to rename %s to %s", info['name'], args.newname)
    return result

def parseArgs() -> argparse.Namespace:
    global args, minPwStrength

    parser = argparse.ArgumentParser(description='Tardis Sonic Screwdriver Utility Program', fromfile_prefix_chars='@', formatter_class=Util.HelpFormatter, add_help=False)

    (args, remaining) = Config.parseConfigOptions(parser)
    c = Config.config
    t = args.job

    # Shared parser
    bsetParser = argparse.ArgumentParser(add_help=False)
    bsetgroup = bsetParser.add_mutually_exclusive_group()
    bsetgroup.add_argument("--backup", "-b", help="Backup set to use", dest='backup', default=None)
    bsetgroup.add_argument("--date", "-d",   help="Use last backupset before date", dest='date', default=None)

    purgeParser = argparse.ArgumentParser(add_help=False)
    purgeParser.add_argument('--priority',       dest='priority',   default=0, type=int,                   help='Maximum priority backupset to purge')
    purgeParser.add_argument('--incomplete',     dest='incomplete', default=False, action='store_true',    help='Purge only incomplete backup sets')
    bsetgroup = purgeParser.add_mutually_exclusive_group()
    bsetgroup.add_argument("--date", "-d",     dest='date',       default=None,                            help="Purge sets before this date")
    bsetgroup.add_argument("--backup", "-b",   dest='backup',     default=None,                            help="Purge sets before this set")

    deleteParser = argparse.ArgumentParser(add_help=False)
    #deleteParser.add_argument("--backup", "-b",  dest='backup',     default=None,                          help="Purge sets before this set")
    deleteParser.add_argument("--purge", "-p", dest='purge', default=True, action=Util.StoreBoolean,        help="Delete files in the backupset")
    deleteParser.add_argument("backups", nargs="*", default=None, help="Backup sets to delete")

    cnfParser = argparse.ArgumentParser(add_help=False)
    cnfParser.add_argument('--confirm',          dest='confirm', action=Util.StoreBoolean, default=True,   help='Confirm deletes and purges')

    keyParser = argparse.ArgumentParser(add_help=False)
    keyGroup = keyParser.add_mutually_exclusive_group(required=True)
    keyGroup.add_argument('--extract',          dest='extract', default=False, action='store_true',         help='Extract keys from database')
    keyGroup.add_argument('--insert',           dest='insert', default=False, action='store_true',          help='Insert keys from database')
    keyParser.add_argument('--delete',          dest='deleteKeys', default=False, action=Util.StoreBoolean, help='Delete keys from server or database')

    filesParser = argparse.ArgumentParser(add_help=False)
    filesParser.add_argument('--long', '-l',    dest='long', default=False, action=Util.StoreBoolean,           help='Long format')
    filesParser.add_argument('--fullpath', '-f',    dest='fullname', default=False, action=Util.StoreBoolean,   help='Print full path name in names')
    filesParser.add_argument('--previous',      dest='previous', default=False, action=Util.StoreBoolean,       help="Include files that first appear in the set, but weren't added here")
    filesParser.add_argument('--dirs',          dest='dirs', default=False, action=Util.StoreBoolean,           help='Include directories in list')
    filesParser.add_argument('--status',        dest='status', default=False, action=Util.StoreBoolean,         help='Include status (new/delta) in list')
    filesParser.add_argument('--human', '-H',   dest='human', default=False, action=Util.StoreBoolean,          help='Print sizes in human readable form')
    filesParser.add_argument('--checksums', '-c', dest='cksums', default=False, action=Util.StoreBoolean,       help='Print checksums')
    filesParser.add_argument('--chainlen', '-L', dest='chnlen', default=False, action=Util.StoreBoolean,        help='Print chainlengths')
    filesParser.add_argument('--inode', '-i',   dest='inode', default=False, action=Util.StoreBoolean,          help='Print inodes')
    filesParser.add_argument('--type', '-t',    dest='type', default=False, action=Util.StoreBoolean,           help='Print backup type')
    filesParser.add_argument('--size', '-s',    dest='size', default=False, action=Util.StoreBoolean,           help='Print backup size')

    tagParser = argparse.ArgumentParser(add_help=False)
    tagParser.add_argument("--tag", "-t",      dest='tag',     default=None, required=True,             help="Set to tag")
    tagParser.add_argument("--remove", "-R",   dest='remove',  default=False, action='store_true',      help="Remove the tag")
    tagParser.add_argument("--move", "-m",     dest='move',    default=False, action='store_true',      help="Move the tag")

    common = argparse.ArgumentParser(add_help=False)
    Config.addPasswordOptions(common, addscheme=True)
    Config.addCommonOptions(common)

    create = argparse.ArgumentParser(add_help=False)
    create.add_argument('--schema',                 dest='schema',          default=c.get(t, 'Schema'), help='Path to the schema to use (Default: %(default)s)')

    newPassParser = argparse.ArgumentParser(add_help=False)
    newpassgrp = newPassParser.add_argument_group("New Password specification options")
    npwgroup = newpassgrp.add_mutually_exclusive_group()
    npwgroup.add_argument('--newpassword',      dest='newpw', default=None, nargs='?', const=True,  help='Change to this password')
    npwgroup.add_argument('--newpassword-file', dest='newpwf', default=None,                        help='Read new password from file')
    npwgroup.add_argument('--newpassword-prog', dest='newpwp', default=None,                        help='Use the specified command to generate the new password on stdout')

    configKeyParser = argparse.ArgumentParser(add_help=False)
    configKeyParser.add_argument('--key',       dest='configKeys', choices=configKeys, action='append',    help='Configuration key to retrieve.  None for all keys')
    configKeyParser.add_argument('--sys',       dest='sysKeys', default=False, action=Util.StoreBoolean,   help='List System Keys as well as configurable ones')

    configValueParser = argparse.ArgumentParser(add_help=False)
    configValueParser.add_argument('--key',     dest='key', choices=configKeys, required=True,      help='Configuration key to set')
    configValueParser.add_argument('--value',   dest='value', required=True,                        help='Configuration value to access')

    priorityParser = argparse.ArgumentParser(add_help=False)
    priorityParser.add_argument('--priority',   dest='priority', type=int, required=True,           help='New priority backup set')

    renameParser = argparse.ArgumentParser(add_help=False)
    renameParser.add_argument('--name',         dest='newname', required=True,                      help='New name')

    listParser = argparse.ArgumentParser(add_help=False)
    listParser.add_argument('--long', '-l',     dest='longinfo', default=False, action=Util.StoreBoolean,   help='Print long info')
    listParser.add_argument('--minpriority',    dest='minpriority', default=0, type=int,            help='Minimum priority to list')
    listParser.add_argument('--number', '-n',   dest='number', default=sys.maxsize, type=int,       help='Maximum number to show')

    lockParser = argparse.ArgumentParser(add_help=False)
    lockGroup = lockParser.add_mutually_exclusive_group()
    lockGroup.add_argument("--lock", "-L",     dest='lock', default=True, action='store_true',      help='Lock the set(s)')
    lockGroup.add_argument("--unlock", "-U",   dest='lock', default=True, action='store_false',     help='Unlock the set(s)')

    sanityParser = argparse.ArgumentParser(add_help=False)
    sanityParser.add_argument("--details", dest='details', default=False, action=Util.StoreBoolean, help="Print mismatched files")
    sanityParser.add_argument("--cleanup", dest='cleanup', default=False, action=Util.StoreBoolean, help="Delete mismatched files")

    subs = parser.add_subparsers(help="Commands", dest='command')
    subs.add_parser('create',       parents=[common, create],                               help='Create a client database')
    subs.add_parser('setpass',      parents=[common],                                       help='Set a password')
    subs.add_parser('chpass',       parents=[common, newPassParser],                        help='Change a password')
    subs.add_parser('keys',         parents=[common, keyParser],                            help='Move keys to/from server and key file')
    subs.add_parser('list',         parents=[common, listParser],                           help='List backup sets')
    subs.add_parser('files',        parents=[common, filesParser, bsetParser],              help='List new files in a backup set')
    subs.add_parser('tag',          parents=[common, tagParser, bsetParser],                help='Add or delete tags on backup sets')
    subs.add_parser('lock',         parents=[common, lockParser, bsetParser],               help='Lock backup sets')
    subs.add_parser('info',         parents=[common, bsetParser],                           help='Print info on backup sets')
    subs.add_parser('purge',        parents=[common, purgeParser, cnfParser],               help='Purge old backup sets')
    subs.add_parser('delete',       parents=[common, deleteParser, cnfParser],              help='Delete a backup set')
    subs.add_parser('orphans',      parents=[common],                                       help='Delete orphan files')
    subs.add_parser('getconfig',    parents=[common, configKeyParser],                      help='Get Config Value')
    subs.add_parser('setconfig',    parents=[common, configValueParser],                    help='Set Config Value')
    subs.add_parser('priority',     parents=[common, priorityParser, bsetParser],           help='Set backupset priority')
    subs.add_parser('rename',       parents=[common, renameParser, bsetParser],             help='Rename a backup set')
    subs.add_parser('sanity',       parents=[common, sanityParser, cnfParser],              help='Perform a sanity check')
    subs.add_parser('upgrade',      parents=[common],                                       help='Update the database schema')

    parser.add_argument('--exceptions',         dest='exceptions', default=False, action=Util.StoreBoolean,   help='Log exception messages')
    parser.add_argument('--verbose', '-v',      dest='verbose', default=0, action='count', help='Be verbose.  Add before usb command')
    parser.add_argument('--version',            action='version', version='%(prog)s ' + Tardis.__versionstring__,    help='Show the version')
    parser.add_argument('--help', '-h',         action='help')

    Util.addGenCompletions(parser)

    args = parser.parse_args(remaining)
    if args.command is None:
        parser.print_help()
        sys.exit(0)

    # And load the required strength for new passwords.  NOT specifiable on the command line.
    #minPwStrength = c.getfloat(t, 'PwStrMin')
    return args

def getBackupSet(db, backup, date, defaultCurrent=False):
    bInfo = None
    if date:
        cal = parsedatetime.Calendar()
        (then, success) = cal.parse(date)
        if success:
            timestamp = time.mktime(then)
            logger.debug("Using time: %s", time.asctime(then))
            bInfo = db.getBackupSetInfoForTime(timestamp)
            if bInfo and bInfo['backupset'] != 1:
                bset = bInfo['backupset']
                logger.debug("Using backupset: %s %d", bInfo['name'], bInfo['backupset'])
            else:
                logger.critical("No backupset at date: %s (%s)", date, time.asctime(then))
                bInfo = None
        else:
            logger.critical("Could not parse date string: %s", date)
    elif backup:
        try:
            bset = int(backup)
            logger.debug("Using integer value: %d", bset)
            bInfo = db.getBackupSetInfoById(bset)
        except ValueError:
            logger.debug("Using string value: %s", backup)
            if backup == current:
                bInfo = db.lastBackupSet()
            else:
                bInfo = db.getBackupSetInfo(backup)
                if not bInfo:
                    bInfo = db.getBackupSetInfoByTag(backup)
            if not bInfo:
                logger.critical("No backupset at for name: %s", backup)
    elif defaultCurrent:
        bInfo = db.lastBackupSet()
    return bInfo

def main():
    global logger
    parseArgs()
    logger = Util.setupLogging(args.verbose)

    # Commands which cannot be executed on remote databases
    allowRemote = args.command not in ['create', 'upgrade']

    db      = None
    crypt   = None
    cache   = None
    try:
        confirmPw = args.command in ['setpass', 'create']
        allowNone = args.command not in ['setpass', 'chpass']
        try:
            password = Util.getPassword(args.password, args.passwordfile, args.passwordprog, prompt=f"Password for {args.client}: ", allowNone=allowNone, confirm=confirmPw)
        except Exception as e:
            logger.critical(str(e))
            if args.exceptions:
                logger.exception(e)
            return -1

        if args.command == 'create':
            if password and not Util.checkPasswordStrength(password):
                return -1
            return createClient(password)

        if args.command == 'setpass':
            if not Util.checkPasswordStrength(password):
                return -1

            return setPassword(password)

        if args.command == 'chpass':
            return changePassword(crypt, password)

        upgrade = (args.command == 'upgrade')

        try:
            (db, cache, crypt) = getDB(password, allowRemote=allowRemote, allowUpgrade=upgrade)

            if crypt and args.command != 'keys':
                if args.keys:
                    (f, c) = Util.loadKeys(args.keys, db.getConfigValue('ClientID'))
                else:
                    (f, c) = db.getKeys()
                crypt.setKeys(f, c)
        except TardisDB.AuthenticationException as e:
            logger.error("Authentication failed.  Bad password")
            if args.exceptions:
                logger.exception(e)
            return 1
        except Exception as e:
            logger.critical("Unable to connect to database: %s", e)
            if args.exceptions:
                logger.exception(e)
            return 1

        # Dispatch the command
        match args.command:
            case 'keys':
                return moveKeys(db, crypt)
            case 'list':
                return listBSets(db, crypt, cache)
            case 'files':
                return listFiles(db, crypt)
            case 'info':
                return bsetInfo(db, crypt)
            case 'tag':
                return doTagging(db, crypt)
            case 'lock':
                return doLock(db, args.lock)
            case 'purge':
                return purge(db, cache)
            case 'delete':
                return deleteBsets(db, cache)
            case 'priority':
                return setPriority(db)
            case 'rename':
                return renameSet(db)
            case 'getconfig':
                return getConfig(db)
            case 'setconfig':
                return setConfig(db)
            case 'orphans':
                return removeOrphans(db, cache)
            case 'sanity':
                return checkSanity(db, cache, crypt)
            case 'upgrade':
                return 0
    except KeyboardInterrupt:
        pass
    except TardisDB.AuthenticationException:
        logger.error("Authentication failed.  Bad password")
        sys.exit(1)
    except Exception as e:
        logger.error("Caught exception: %s", str(e))
        if args.exceptions:
            logger.exception(e)
    finally:
        if db:
            db.close()

if __name__ == "__main__":
    main()<|MERGE_RESOLUTION|>--- conflicted
+++ resolved
@@ -38,10 +38,7 @@
 import urllib.parse
 import functools
 import collections
-<<<<<<< HEAD
-=======
 import stat
->>>>>>> 51da9b47
 
 import parsedatetime
 import srp
