# vim: set et sw=4 sts=4 fileencoding=utf-8:
#
# Tardis: A Backup System
# Copyright 2013-2025, Eric Koldinger, All Rights Reserved.
# kolding@washington.edu
#
# Redistribution and use in source and binary forms, with or without
# modification, are permitted provided that the following conditions are met:
#
#     * Redistributions of source code must retain the above copyright
#       notice, this list of conditions and the following disclaimer.
#     * Redistributions in binary form must reproduce the above copyright
#       notice, this list of conditions and the following disclaimer in the
#       documentation and/or other materials provided with the distribution.
#     * Neither the name of the copyright holder nor the
#       names of its contributors may be used to endorse or promote products
#       derived from this software without specific prior written permission.
#
# THIS SOFTWARE IS PROVIDED BY THE COPYRIGHT HOLDERS AND CONTRIBUTORS "AS IS"
# AND ANY EXPRESS OR IMPLIED WARRANTIES, INCLUDING, BUT NOT LIMITED TO, THE
# IMPLIED WARRANTIES OF MERCHANTABILITY AND FITNESS FOR A PARTICULAR PURPOSE
# ARE DISCLAIMED. IN NO EVENT SHALL THE COPYRIGHT HOLDER OR CONTRIBUTORS BE
# LIABLE FOR ANY DIRECT, INDIRECT, INCIDENTAL, SPECIAL, EXEMPLARY, OR
# CONSEQUENTIAL DAMAGES (INCLUDING, BUT NOT LIMITED TO, PROCUREMENT OF
# SUBSTITUTE GOODS OR SERVICES; LOSS OF USE, DATA, OR PROFITS; OR BUSINESS
# INTERRUPTION) HOWEVER CAUSED AND ON ANY THEORY OF LIABILITY, WHETHER IN
# CONTRACT, STRICT LIABILITY, OR TORT (INCLUDING NEGLIGENCE OR OTHERWISE)
# ARISING IN ANY WAY OUT OF THE USE OF THIS SOFTWARE, EVEN IF ADVISED OF THE
# POSSIBILITY OF SUCH DAMAGE.

import os
import os.path
import sys
import argparse
import time
import base64
import json
import hmac
import logging
import enum

import parsedatetime
import xattr
import posix1e

import Tardis
from . import TardisDB
from . import Regenerator
from . import Util
from . import Config
from . import Defaults
from . import TardisCrypto

logger: logging.Logger
eLogger: Util.ExceptionLogger
crypt: TardisCrypto.CryptoScheme

class OwMode(enum.StrEnum):
    OW_NEVER  = 'never'
    OW_ALWAYS = 'always'
    OW_NEWER  = 'newer'
    OW_OLDER  = 'older'
    OW_PROMPT = 'ask'

if sys.stdout.isatty():
    owMode = OwMode.OW_PROMPT
else:
    owMode = OwMode.OW_NEVER
owModeDefault = str(owMode)

errors = 0

tardis = None
args:argparse.Namespace

def yesOrNo(x):
    if x:
        x = x.strip().lower()
        return x[0] == 'y'
    return False

def checkOverwrite(name, info):
    if os.path.exists(name):
        match (owMode):
            case OwMode.OW_NEVER:
                return False
            case OwMode.OW_ALWAYS:
                return True
            case OwMode.OW_PROMPT:
                return yesOrNo(input(f"Overwrite {name} [y/N]: "))
            case OwMode.OW_NEWER | OwMode.OW_OLDER:
                s = os.lstat(name)
                if s.st_mtime < info['mtime']:
                    # Current version is older
                    return owMode == OwMode.OW_NEWER
                # Current version is newer
                return owMode == OwMode.OW_OLDER
    return True

def doVerifyContents(outname, checksum, digest):
    """
    Check that the recorded checksum of the file, and the digest of the generated file match.
    Perform the expected action if they don't.  Return the name of the file that's being generated.
    """
    logger.debug("File: %s Expected Hash: %s Hash: %s", outname, checksum, digest)
    # should use hmac.compare_digest() here, but it's not working for some reason.  Probably different types
    if not hmac.compare_digest(checksum, digest):
        if outname:
            if args.verifyaction == 'keep':
                action = ''
                target = outname
            elif args.verifyaction == 'rename':
                target = outname + '-CORRUPT-' + str(digest)
                action = 'Renaming to ' + target + '.'
                try:
                    os.rename(outname, target)
                except os.error:
                    action = "Unable to rename to " + target + ".  File saved as " + outname + "."
            elif args.verifyaction == 'delete':
                action = 'Deleting.'
                os.unlink(outname)
                target = None
            else:
                logger.critical(f"Unknown verify failure action: {args.verifyaction}")
                action = ''
                target = outname
        else:
            target = None
            action = ''
        if outname is None:
            outname = ''
        logger.error("File %s did no.  Expected: %s.  Got: %s.  %s",
                     outname, checksum, digest, action)
        return target
    return outname

def notSame(a, b, string):
    if a == b:
        return ''
    return string

def setAttributes(regenerator, info, outname):
    if outname:
        if args.setperm:
            try:
                logger.debug("Setting permissions on %s to %o", outname, info['mode'])
                os.chmod(outname, info['mode'])
            except Exception:
                logger.warning("Unable to set permissions for %s", outname)
            try:
                # Change the group, then the owner.
                # Change the group first, as only root can change owner, and that might fail.
                os.chown(outname, -1, Util.getGroupId(crypt.decryptName(info['groupname'])))
                os.chown(outname, Util.getUserId(crypt.decryptName(info['username'])), -1)
            except Exception:
                logger.warning("Unable to set owner and group of %s", outname)
        if args.settime:
            try:
                logger.debug("Setting times on %s to %d %d", outname, info['atime'], info['mtime'])
                os.utime(outname, (info['atime'], info['mtime']))
            except Exception:
                logger.warning("Unable to set times on %s", outname)

        if args.setattrs and 'attr' in info and info['attr']:
            try:
                f = regenerator.recoverChecksum(info['attr'], True)
                xattrs = json.loads(f.read())
                x = xattr.xattr(outname)
                for attr in xattrs.keys():
                    value = base64.b64decode(xattrs[attr])
                    try:
                        x.set(attr, value)
                    except IOError:
                        logger.warning("Unable to set extended attribute %s on %s", attr, outname)
            except Exception:
                logger.warning("Unable to process extended attributes for %s", outname)
        if args.setacl and 'acl' in info and info['acl']:
            try:
                f = regenerator.recoverChecksum(info['acl'], True)
                acl = json.loads(f.read())
                a = posix1e.ACL(text=acl)
                a.applyto(outname)
            except Exception:
                logger.warning("Unable to process extended attributes for %s", outname)

CHUNKSIZE = 256 * 1024

def doRecovery(regenerator, info, authenticate, path, outname):
    myname = outname if outname else "stdout"
    logger.info("Recovering file %s %s", Util.shortPath(path), notSame(path, myname, " => " + Util.shortPath(myname)))

    checksum = info['checksum']
    instream = regenerator.recoverChecksum(checksum, authenticate=authenticate)

    if instream:
        hasher = crypt.getHash()

        if info['link']:
            # read and make a link
            instream.seek(0)
            x = instream.read(16 * 1024)
            hasher.update(x)
            if outname:
                os.symlink(x, outname)
            else:
                logger.warning("No name specified for link: %s", x)
        else:
            if outname:
                # Generate an output name
                logger.debug("Writing output to %s", outname)
                output = open(outname,  "wb")
            else:
                output = sys.stdout.buffer
            try:
                while x := instream.read(CHUNKSIZE):
                    output.write(x)
                    hasher.update(x)
            except Exception as e:
                logger.error(f"Unable to read file: {checksum}: {repr(e)}")
                raise
            finally:
                instream.close()
                if output is not sys.stdout.buffer:
                    output.close()

            outname = doVerifyContents(outname, checksum, hasher.hexdigest())

            setAttributes(regenerator, info, outname)

def recoverObject(regenerator, info, bset, outputdir, path, linkDB, name=None, authenticate=True):
    """
    Main recovery routine.  Recover an object, based on the info object, and put it in outputdir.
    """
    retCode = 0
    outname = None
    skip = False

    try:
        realname = crypt.decryptName(info['name'])

        if name:
            # This should only happen only one file specified.
            outname = name
        elif outputdir:
            outname = os.path.abspath(os.path.join(outputdir, realname))

        if outname and not checkOverwrite(outname, info):
            skip = True
            try:
                logger.warning("Skipping existing file: %s %s", Util.shortPath(path), notSame(path, outname, '(' + Util.shortPath(outname) + ')'))
            except Exception:
                pass

        # First, determine if we're in a linking situation
        if linkDB is not None and info['nlinks'] > 1 and not info['dir']:
            key = (info['inode'], info['device'])
            if key in linkDB:
                logger.info("Linking %s to %s", outname, linkDB[key])
                os.link(linkDB[key], outname)
                skip = True
            else:
                linkDB[key] = outname

        # If it's a directory, create the directory, and recursively process it
        if info['dir']:
            if not outname:
                #logger.error("Cannot regenerate directory %s without outputdir specified", path)
                raise Exception(f"Cannot regenerate directory {path} without outputdir specified")

            try:
                logger.info("Processing directory %s", Util.shortPath(path))
            except Exception:
                pass

            contents = list(tardis.readDirectory((info['inode'], info['device']), bset))

            # Make sure an output directory is specified (really only useful at the top level)
            if not os.path.exists(outname):
                os.mkdir(outname)

            setAttributes(regenerator, info, outname)

            dirInode = (info['inode'], info['device'])
            files = []
            dirs = []
            # Get info on each child object
            for i in contents:
                name = crypt.decryptName(i['name'])
                logger.debug("Processing file %s", name)
                # Get the Info
                childInfo = tardis.getFileInfoByName(i['name'], dirInode, bset)
                logger.debug("Info on %s: %s", name, childInfo)
                if childInfo:
                    if childInfo['dir']:
                        dirs.append((name, childInfo))
                    else:
                        files.append((name, childInfo))
                else:
                    logger.warning("No info on %s", name)
                    retCode += 1


            # Process the files
            for (name, childInfo) in files:
                # Recurse into the child, if it exists.
                try:
                    recoverObject(regenerator, childInfo, bset, outname, os.path.join(path, name), linkDB, authenticate=authenticate)
                except Exception as e:
                    logger.error("Could not recover file %s in %s", name, path)
                    eLogger.log(e)

            # And descend into the directories
            if args.recurse:
                for (name, childInfo) in dirs:
                    try:
                        recoverObject(regenerator, childInfo, bset, outname, os.path.join(path, name), linkDB, authenticate=authenticate)
                    except Exception as e:
                        logger.error("Could not recover directory %s in %s", name, path)
                        eLogger.log(e)
        elif not skip:
            doRecovery(regenerator, info, authenticate, path, outname)

    except Exception as e:
        logger.error("Recovery of %s failed. %s", outname, e)
        eLogger.log(e)
        retCode += 1

    return retCode

def setupPermissionChecks():
    uid = os.getuid()
    groups = os.getgroups()

    if uid == 0:
        return None     # If super-user, return None.  Causes no checking to happen.

    return Util.checkPermission

def findLastPath(path, reduce):
    logger.debug("findLastPath: %s", path)
    # Search all the sets in backwards order
    bsets = list(tardis.listBackupSets())
    for bset in reversed(bsets):
        logger.debug("Checking for path %s in %s (%d)", path, bset['name'], bset['backupset'])
        tmp = Util.reducePath(tardis, bset['backupset'], os.path.abspath(path), reduce, crypt)
        tmp2 = crypt.encryptPath(tmp)
        info = tardis.getFileInfoByPath(tmp2, bset['backupset'])
        if info:
            logger.debug("Found %s in backupset %s: %s", path, bset['name'], tmp)
            return bset['backupset'], tmp, bset['name']
    return (None, None, None)

def recoverName(cksum):
    names = tardis.getNamesForChecksum(cksum)
    #print names
    if names:
        names = list(map(crypt.decryptName, names))
        name = names[0]
        if len(names) > 1:
            logger.warning("Multiple (%d) names for checksum %s %s.  Choosing '%s'.", len(names), cksum, map(str, list(names)), name)
        return name

    logger.error("No name discovered for checksum %s", cksum)
    return cksum

def mkOutputDir(name):
    if os.path.isdir(name):
        return name
    if os.path.exists(name):
        logger.error("%s is not a directory", name)
        raise Exception(f"{name} is not a directory")
    os.mkdir(name)
    return name

def parseArgs():
    parser = argparse.ArgumentParser(description='Recover Backed Up Files', fromfile_prefix_chars='@', formatter_class=Util.HelpFormatter, add_help=False)

    (_, remaining) = Config.parseConfigOptions(parser)
    Config.addCommonOptions(parser)
    Config.addPasswordOptions(parser)

    parser.add_argument("--output", "-o",   dest="output", help="Output file", default=None)
    parser.add_argument("--checksum", "-c", help="Use checksum instead of filename", dest='cksum', action='store_true', default=False)

    bsetgroup = parser.add_mutually_exclusive_group()
    bsetgroup.add_argument("--backup", "-b", help="Backup set to use.  Default: %(default)s", dest='backup', default=Defaults.getDefault('TARDIS_RECENT_SET'))
    bsetgroup.add_argument("--date", "-d",   help="Regenerate as of date", dest='date', default=None)
    bsetgroup.add_argument("--last", "-l",   dest='last', default=False, action='store_true', help="Regenerate the most recent version of the file")

    parser.add_argument('--recurse',        dest='recurse', default=True, action=Util.StoreBoolean, help='Recurse directory trees.  Default: %(default)s')
    parser.add_argument('--recovername',    dest='recovername', default=False, action=Util.StoreBoolean,    help='Recover the name when recovering a checksum.  Default: %(default)s')

    parser.add_argument('--authenticate',    dest='auth', default=True, action=Util.StoreBoolean,    help='Cryptographically authenticate files while regenerating them.  Only for encrypted backups. Default: %(default)s')
    parser.add_argument('--verify-action', dest='verifyaction', default='rename', choices=['keep', 'rename', 'delete'], help='Action to take for files that do not verify their checksum.  Default: %(default)s')

    parser.add_argument('--reduce-path', '-R',  dest='reduce',  default=0, const=sys.maxsize, type=int, nargs='?',   metavar='N',
                        help='Reduce path by N directories.  No value for "smart" reduction')
    parser.add_argument('--set-times', dest='settime', default=True, action=Util.StoreBoolean,      help='Set file times to match original file. Default: %(default)s')
    parser.add_argument('--set-perms', dest='setperm', default=True, action=Util.StoreBoolean,      help='Set file owner and permisions to match original file. Default: %(default)s')
    parser.add_argument('--set-attrs', dest='setattrs', default=True, action=Util.StoreBoolean,     help='Set file extended attributes to match original file.  May only set attributes in user space. Default: %(default)s')
    parser.add_argument('--set-acl',   dest='setacl', default=True, action=Util.StoreBoolean,       help='Set file access control lists to match the original file. Default: %(default)s')
    parser.add_argument('--overwrite', '-O', dest='overwrite', default=owModeDefault, const='always', nargs='?',
                        choices=list(map(str, OwMode)),
                        help='Mode for handling existing files. Default: %(default)s')

    parser.add_argument('--hardlinks',  dest='hardlinks',   default=True,   action=Util.StoreBoolean,   help='Create hardlinks of multiple copies of same inode created. Default: %(default)s')

    parser.add_argument('--exceptions', '-E',   default=False, action=Util.StoreBoolean, dest='exceptions', help="Log full exception data")
    parser.add_argument('--verbose', '-v',      action='count', default=0, dest='verbose', help='Increase the verbosity')
    parser.add_argument('--version',            action='version', version='%(prog)s ' + Tardis.__versionstring__,    help='Show the version')
    parser.add_argument('--help', '-h',         action='help')

    parser.add_argument('files', nargs='+', default=None, help="List of files to regenerate")

    Util.addGenCompletions(parser)

    return parser.parse_args(remaining)

def processFiles(files: list[str], r: Regenerator.Regenerator, bset: bool|int, outputdir: str, outname: str):
    retcode = 0
    linkDB    = None
    if args.hardlinks:
        linkDB = {}

    for i in files:
        try:
            i = os.path.abspath(i)
            logger.info("Processing %s", Util.shortPath(i))
            path = None
            if args.last:
                (bset, path, name) = findLastPath(i, args.reduce)
                if bset is None:
                    logger.error("Unable to find a latest version of %s", i)
                    raise Exception("Unable to find a latest version of " + i)
                logger.info("Found %s in backup set %s", i, name)
            elif args.reduce:
                path = Util.reducePath(tardis, bset, i, args.reduce, crypt)
                logger.debug("Reduced path %s to %s", path, i)
                if not path:
                    logger.error("Unable to find a compute path for %s", i)
                    raise Exception("Unable to compute path for " + i)
            else:
                path = i

            actualPath = crypt.encryptPath(path)

            logger.debug("Actual path is %s -- %s", actualPath, bset)
            info = tardis.getFileInfoByPath(actualPath, bset)
            if info:
                retcode += recoverObject(r, info, bset, outputdir, path, linkDB, name=outname, authenticate=args.auth)
            else:
                logger.error("Could not recover info for %s (File not found)", i)
                retcode += 1
        except TardisDB.AuthenticationException:
            logger.error("Authentication failed.  Bad password")
<<<<<<< HEAD
=======
            #eLogger.log(e)
>>>>>>> 17ac986c
            sys.exit(1)
        except Exception as e:
            logger.error("Could not recover: %s: %s", i, e)
            eLogger.log(e)
    return retcode

def processChecksums(checksums: list[str], r: Regenerator.Regenerator, outputdir: str, outname: str):
    retcode = 0
    for i in checksums:
        try:
            hasher = crypt.getHash()
            output = None
            ckname = i
            if args.recovername:
                ckname = recoverName(i)
            logger.info("Recovering checksum %s -> %s", i, ckname)
            # Recover the checksum, but don't attempt to authenticate it.   We'll do that ourselves later
            f = r.recoverChecksum(i, args.auth)

            if f:
            # Generate an output name
                if not outname:
                    if outputdir:
                        outname = os.path.join(outputdir, ckname)
                    else:
                        outname = ckname
                        # Note, this should ONLY be true if only one file
                    if os.path.exists(outname) and owMode == OwMode.OW_NEVER:
                        logger.warning("File %s exists.  Skipping", outname)
                        continue
                    logger.debug("Writing output to %s", outname)
                try:
                    output = open(outname,  "wb")
                    while x := f.read(CHUNKSIZE):
                        hasher.update(x)
                        output.write(x)
                except Exception as e:
                    logger.error(f"Unable to read file: {i}: {repr(e)}")
                    raise
                finally:
                    f.close()
                    outname = None
                    if output is not sys.stdout.buffer:
                        output.close()
                if args.auth:
                    logger.debug("Checking authentication")
                    outname = doVerifyContents(outname, i, hasher.hexdigest())

        except TardisDB.AuthenticationException:
            logger.error("Authentication failed.  Bad password")
<<<<<<< HEAD
=======
            #eLogger.log(e)
>>>>>>> 17ac986c
            sys.exit(1)
        except Exception as e:
            logger.error("Could not recover: %s: %s", i, e)
            eLogger.log(e)
            retcode += 1
    return retcode

def calculateBackupSet():
    bset = False

    if args.date:
        cal = parsedatetime.Calendar()
        (then, success) = cal.parse(args.date)
        if success:
            timestamp = time.mktime(then)
            logger.info("Using time: %s", time.asctime(then))
            bsetInfo = tardis.getBackupSetInfoForTime(timestamp)
            if bsetInfo and bsetInfo['backupset'] != 1:
                bset = bsetInfo['backupset']
                logger.debug("Using backupset: %s %d", bsetInfo['name'], bsetInfo['backupset'])
            else:
                logger.critical("No backupset at date: %s (%s)", args.date, time.asctime(then))
                raise ValueError(time.asctime(then))
        else:
            logger.critical("Could not parse date string: %s", args.date)
            raise ValueError(args.date)
    elif args.backup:
        #bsetInfo = tardis.getBackupSetInfo(args.backup)
        bsetInfo = Util.getBackupSet(tardis, args.backup)
        if bsetInfo:
            bset = bsetInfo['backupset']
        else:
            logger.critical("No backupset at for name: %s", args.backup)
            raise ValueError(args.backup)
    return bset


def main():
    global logger, eLogger, crypt, tardis, args, owMode
    args = parseArgs()
    logger = Util.setupLogging(args.verbose, stream=sys.stderr)
<<<<<<< HEAD
    eLogger = Util.ExceptionLogger(logger, args.exceptions, True)
=======
    eLogger = Util.ExceptionLogger(logger, arg.exceptions, True)
>>>>>>> 17ac986c

    try:
        password = Util.getPassword(args.password, args.passwordfile, args.passwordprog, prompt=f"Password for {args.client}: ")
        args.password = None
        (tardis, cache, crypt) = Util.setupDataConnection(args.database, args.client, password, args.keys, args.dbname, args.dbdir)

        r = Regenerator.Regenerator(cache, tardis, crypt=crypt)
    except TardisDB.AuthenticationException:
        logger.error("Authentication failed.  Bad password")
        #eLogger.log(e)
        sys.exit(1)
    except Exception as e:
        logger.error("Regeneration failed: %s", e)
        eLogger.log(e)
        sys.exit(1)

    retcode = 0
    try:
        bset = calculateBackupSet()

        outputdir = None
        outname   = None

        owMode    = OwMode(args.overwrite)

        if args.output:
            if len(args.files) > 1:
                outputdir = mkOutputDir(args.output)
            elif os.path.isdir(args.output):
                outputdir = args.output
            else:
                outname = args.output
        logger.debug("Outputdir: %s  Outname: %s", outputdir, outname)


        #permChecker = setupPermissionChecks()

        # do the work here
        if args.cksum:
            retcode = processChecksums(args.files, r, outputdir, outname)
        else: # Not checksum, but acutal pathnames
            retcode = processFiles(args.files, r, bset, outputdir, outname)
    except KeyboardInterrupt:
        logger.error("Recovery interupted")
    except TardisDB.AuthenticationException as e:
        logger.error("Authentication failed.  Bad password")
        eLogger.log(e)
    except Exception as e:
        logger.error("Regeneration failed: %s", e)
        eLogger.log(e)

    if errors:
        logger.warning("%d files could not be recovered.")

    return retcode

if __name__ == "__main__":
    sys.exit(main())<|MERGE_RESOLUTION|>--- conflicted
+++ resolved
@@ -453,10 +453,7 @@
                 retcode += 1
         except TardisDB.AuthenticationException:
             logger.error("Authentication failed.  Bad password")
-<<<<<<< HEAD
-=======
             #eLogger.log(e)
->>>>>>> 17ac986c
             sys.exit(1)
         except Exception as e:
             logger.error("Could not recover: %s: %s", i, e)
@@ -507,10 +504,7 @@
 
         except TardisDB.AuthenticationException:
             logger.error("Authentication failed.  Bad password")
-<<<<<<< HEAD
-=======
             #eLogger.log(e)
->>>>>>> 17ac986c
             sys.exit(1)
         except Exception as e:
             logger.error("Could not recover: %s: %s", i, e)
@@ -552,11 +546,7 @@
     global logger, eLogger, crypt, tardis, args, owMode
     args = parseArgs()
     logger = Util.setupLogging(args.verbose, stream=sys.stderr)
-<<<<<<< HEAD
     eLogger = Util.ExceptionLogger(logger, args.exceptions, True)
-=======
-    eLogger = Util.ExceptionLogger(logger, arg.exceptions, True)
->>>>>>> 17ac986c
 
     try:
         password = Util.getPassword(args.password, args.passwordfile, args.passwordprog, prompt=f"Password for {args.client}: ")
