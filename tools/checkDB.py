#! /usr/bin/python3

import os, os.path
import sys
import sqlite3
import gettext

from Tardis import Util

def hexcount(lower, upper, digits):
    fmt = "%0" + str(digits) + "x"
    for i in range(lower, upper):
        out = fmt % (i)
        yield out

def getdbfiles(conn, prefix):
    prefix += "%"
    ret = set()
    cur = conn.execute('SELECT Checksum FROM Checksums WHERE Checksum LIKE :prefix AND IsFile = 1', {"prefix": prefix})
    while True:
        batch = cur.fetchmany()
        if not batch:
            break
        ret.update([i[0] for i in batch])
    return ret

def hasExt(x):
    (_, e) = os.path.splitext(x)
    return (e is not '' and e is not None)

def main():
    d = sys.argv[1]

    db = os.path.join(d, "tardis.db")
    print("Opening DB: " + db)
    conn = sqlite3.connect(db)
    print("Connected")

    missingData = set()
    unreferenced = set()

    for i in hexcount(0, 256, 2):
        print("Starting: ", i)
        # Get all the files which start with i
        dbfiles = getdbfiles(conn, i)
        alldatafiles = set()
        # Grab each subdirectory, 
        for j in hexcount(0, 256, 2):
            path = os.path.join(d, i, j)
<<<<<<< HEAD
            if os.path.isdir(path):
                contents = os.listdir(path)
                metafiles = set(filter(hasExt, contents))
                datafiles = set([x for x in contents if not hasExt(x)])

                alldatafiles.update(datafiles)
                
                #print path, " :: ", len(contents), len(metafiles), len(datafiles), " :: ", len(dbfiles)
                # Process the signature files
                for f in metafiles:
                    (data, _) = os.path.splitext(f)
                    if not data in datafiles:
                        print("{} without matching data file".format(f))
=======
            try:
                if os.path.isdir(path):
                    contents = os.listdir(path)
                    metafiles = set(filter(hasExt, contents))
                    datafiles = set(filter(lambda x: not hasExt(x), contents))

                    alldatafiles.update(datafiles)

                    #print path, " :: ", len(contents), len(metafiles), len(datafiles), " :: ", len(dbfiles)
                    # Process the signature files
                    for f in metafiles:
                        (data, _) = os.path.splitext(f)
                        if not data in datafiles:
                            print "{} without matching data file".format(f)
            except Exception as e:
                print "Caught exception proecssing directory {}".format(path)
>>>>>>> 675d1226

        # Find missing data files
        missing = dbfiles.difference(alldatafiles)
        missingData.update(missing)
        for i in missing:
            print("Missing data files {}".format(i))

        # Find files which aren't in the DB
        unref = alldatafiles.difference(dbfiles)
        unreferenced.update(unref)
        for i in unref:
            print("Unreferenced data file: {}".format(i))

    conn.close()

if __name__ == "__main__":
    main()<|MERGE_RESOLUTION|>--- conflicted
+++ resolved
@@ -47,21 +47,6 @@
         # Grab each subdirectory, 
         for j in hexcount(0, 256, 2):
             path = os.path.join(d, i, j)
-<<<<<<< HEAD
-            if os.path.isdir(path):
-                contents = os.listdir(path)
-                metafiles = set(filter(hasExt, contents))
-                datafiles = set([x for x in contents if not hasExt(x)])
-
-                alldatafiles.update(datafiles)
-                
-                #print path, " :: ", len(contents), len(metafiles), len(datafiles), " :: ", len(dbfiles)
-                # Process the signature files
-                for f in metafiles:
-                    (data, _) = os.path.splitext(f)
-                    if not data in datafiles:
-                        print("{} without matching data file".format(f))
-=======
             try:
                 if os.path.isdir(path):
                     contents = os.listdir(path)
@@ -78,7 +63,6 @@
                             print "{} without matching data file".format(f)
             except Exception as e:
                 print "Caught exception proecssing directory {}".format(path)
->>>>>>> 675d1226
 
         # Find missing data files
         missing = dbfiles.difference(alldatafiles)
