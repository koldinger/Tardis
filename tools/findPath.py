#! /usr/bin/env python3
# vim: set et sw=4 sts=4 fileencoding=utf-8:
#
# Tardis: A Backup System
# Copyright 2013-2025, Eric Koldinger, All Rights Reserved.
# kolding@washington.edu
#
# Redistribution and use in source and binary forms, with or without
# modification, are permitted provided that the following conditions are met:
#
#     * Redistributions of source code must retain the above copyright
#       notice, this list of conditions and the following disclaimer.
#     * Redistributions in binary form must reproduce the above copyright
#       notice, this list of conditions and the following disclaimer in the
#       documentation and/or other materials provided with the distribution.
#     * Neither the name of the copyright holder nor the
#       names of its contributors may be used to endorse or promote products
#       derived from this software without specific prior written permission.
#
# THIS SOFTWARE IS PROVIDED BY THE COPYRIGHT HOLDERS AND CONTRIBUTORS "AS IS"
# AND ANY EXPRESS OR IMPLIED WARRANTIES, INCLUDING, BUT NOT LIMITED TO, THE
# IMPLIED WARRANTIES OF MERCHANTABILITY AND FITNESS FOR A PARTICULAR PURPOSE
# ARE DISCLAIMED. IN NO EVENT SHALL THE COPYRIGHT HOLDER OR CONTRIBUTORS BE
# LIABLE FOR ANY DIRECT, INDIRECT, INCIDENTAL, SPECIAL, EXEMPLARY, OR
# CONSEQUENTIAL DAMAGES (INCLUDING, BUT NOT LIMITED TO, PROCUREMENT OF
# SUBSTITUTE GOODS OR SERVICES; LOSS OF USE, DATA, OR PROFITS; OR BUSINESS
# INTERRUPTION) HOWEVER CAUSED AND ON ANY THEORY OF LIABILITY, WHETHER IN
# CONTRACT, STRICT LIABILITY, OR TORT (INCLUDING NEGLIGENCE OR OTHERWISE)
# ARISING IN ANY WAY OUT OF THE USE OF THIS SOFTWARE, EVEN IF ADVISED OF THE
# POSSIBILITY OF SUCH DAMAGE.

import argparse
import logging
import os.path
import os
import sys
import functools

from termcolor import cprint, colored

from Tardis import Util, Config

from icecream import ic
ic.enable()

logger = None

def reader(quiet):
    prompt = '' if quiet else '--> '
    try:
        while True:
            yield input(prompt)
    except EOFError:
        return

def processArgs():
    parser = argparse.ArgumentParser(description='Extract paths for a checksum', fromfile_prefix_chars='@', add_help=False)

    (_, remaining) = Config.parseConfigOptions(parser)
    Config.addCommonOptions(parser)
    Config.addPasswordOptions(parser)

    parser.add_argument('--quiet', '-q', dest='quiet', default=False, action='store_true', help="Only print the translation, not the input strings")
    parser.add_argument('--backup', '-b', dest='backup', default='Any', help='Look in specific backupset')
    parser.add_argument('--chain', '-c', dest='chain', default=False, action='store_true', help="Print file info on all stages in the chain")
    parser.add_argument('--inchain', '-i', dest='inchain', default=False, action='store_true', help='Find files for which are dependent on this checksum')

    parser.add_argument('--help', '-h',     action='help')
    parser.add_argument('checksums',          nargs='*', help="List of checksums to extract")

    Util.addGenCompletions(parser)

    args = parser.parse_args(remaining)

    return args

<<<<<<< HEAD
def _decryptFilename(name, crypt):
    return crypt.decryptFilename(name) if crypt else name
=======
_paths = {(0, 0): '/'}

def _decryptName(name, crypt):
    return crypt.decryptName(name) if crypt else name
>>>>>>> a07d9ffa

functools.cache
def _path(db, crypt, bset, inode):
    #ic(inode, bset)
    if inode == (0, 0):
        return '/'

    fInfo = db.getFileInfoByInode(inode, bset)
    if fInfo:
        parent = (fInfo['parent'], fInfo['parentdev'])
        prefix = _path(db, crypt, bset, parent)

        name = _decryptName(fInfo['name'], crypt)
        path = os.path.join(prefix, name)
        #_paths[inode] = path
        return path
    return ''

def printFileInfo(checksum, bset, tardis, crypto, quiet):
    for finfo in tardis.getFileInfoByChecksum(checksum, bset):
        prevInode = None
        inode = (finfo['inode'], finfo['device'])
        if inode == prevInode:
            continue
        prevInode = inode
        actual = finfo['firstset']
        if quiet:
            print(_path(tardis, crypto, actual, inode))
        else:
            print(f"{colored(checksum, 'cyan')} => [{finfo['firstset']:5}, {finfo['lastset']:5}] ({finfo['inode']:5}, {finfo['device']:4})\t{colored(_path(tardis, crypto, actual, inode), 'green')}")

def printChainInfo(checksum, tardis):
    info = tardis.getChecksumInfoChain(checksum)
    x = 0
    for j in info:
        print(f"  {colored(x, 'red'):2}: {colored(j['checksum'], 'cyan')} Size: {j['size']:8} File: {bool(j['isfile'])} Compressed: {j['compressed']} Encrypted: {bool(j['encrypted'])} DiskSize: {j['disksize']}")
        x += 1
    print("")

def printParentInfo(checksum, tardis, crypto, bset, quiet, printchain, orig=None):
    if orig is None:
        orig = checksum

    parents = tardis.getChecksumsByBasis(checksum)
    for data in parents:
        parent = data[0]
        print(f"---- {colored(orig, 'red')} -> {colored(parent, 'red')}")
        printFileInfo(parent, bset, tardis, crypto, quiet)
        if printchain:
            printChainInfo(parent, tardis)
        printParentInfo(parent, tardis, crypto, bset, quiet, printchain, orig)
        print("")

def main():
    global logger
    logging.basicConfig(level=logging.INFO)
    logger = logging.getLogger('')
    args = processArgs()
    password = Util.getPassword(args.password, args.passwordfile, args.passwordprog)

    tardis, _, crypto = Util.setupDataConnection(args.database, args.client, password, args.keys, args.dbname, args.dbdir)

    if isinstance(args.backup, str) and args.backup.lower() == 'any':
        bset = None
    elif args.backup is not None:
        bsetInfo = Util.getBackupSet(tardis, args.backup)
        if bsetInfo:
            bset = bsetInfo['backupset']
        else:
            logger.critical("No backupset at for name: %s", args.backup)
            sys.exit(1)
    else:
        bset = False

    data = args.checksums
    if not data:
        tty = os.isatty(0)
        if not tty:
            data = list(map(str.strip, sys.stdin.readlines()))
        else:
            data = reader(args.quiet)

    for i in data:
        cprint(f"---- {i}:", 'yellow')
        try:
            printFileInfo(i, bset, tardis, crypto, args.quiet)
            if args.chain:
                printChainInfo(i, tardis)
            if args.inchain:
                printParentInfo(i, tardis, crypto, bset, args.quiet, args.chain)

        except Exception as e:
            print("Caught exception: " + str(e))


if __name__ == "__main__":
    main()<|MERGE_RESOLUTION|>--- conflicted
+++ resolved
@@ -74,15 +74,8 @@
 
     return args
 
-<<<<<<< HEAD
-def _decryptFilename(name, crypt):
-    return crypt.decryptFilename(name) if crypt else name
-=======
-_paths = {(0, 0): '/'}
-
 def _decryptName(name, crypt):
     return crypt.decryptName(name) if crypt else name
->>>>>>> a07d9ffa
 
 functools.cache
 def _path(db, crypt, bset, inode):
