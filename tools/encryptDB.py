#! /usr/bin/python

from Tardis import Defaults, Util, TardisDB, TardisCrypto, CacheDir, librsync, Regenerator
import sqlite3
import argparse, logging
import os.path
import os
import sys
import base64
import hashlib
import sys

logger = None

def encryptFilenames(db, crypto):
    systemencoding = sys.getfilesystemencoding()
    conn = db.conn
    c = conn.cursor()
    c2 = conn.cursor()
    names = 0
    try:
        r = c.execute("SELECT Name, NameID FROM Names")
        while True:
            row = r.fetchone()
            if row is None:
                break
            (name, nameid) = row
            newname = crypto.encryptFilename(name.decode(systemencoding, 'replace'))
            c2.execute('UPDATE Names SET Name = ? WHERE NameID = ?', (newname, nameid))
            names = names + 1
        conn.commit()
        logger.info("Encrypted %d names", names)
    except Exception as e:
        logger.error("Caught exception encrypting filename %s: %s", name, str(e))
        conn.rollback()

def encryptFile(checksum, cacheDir, cipher, iv, pad, hmac, nameHmac, output = None):
    f = cacheDir.open(checksum, 'rb')
    if output == None:
        output = checksum + '.enc'
    o = cacheDir.open(output, 'wb')
    o.write(iv)
    nb = len(iv)
    hmac.update(iv)
    for chunk, eof in Util._chunks(f, 64 * 1024):
        if eof:
            chunk = pad(chunk)
        ochunk = cipher.encrypt(chunk)
        o.write(ochunk)
        nb = nb + len(ochunk)
        hmac.update(ochunk)
    ochunk = hmac.digest()
    o.write(ochunk)
    nb = nb + len(ochunk)
    o.close()
    f.close()

    return nb

def generateFullFileInfo(checksum, regenerator, cacheDir, nameMac, signature=True, basis=None):
    i = regenerator.recoverChecksum(checksum, basisFile=basis)
    sig = None
    logger.debug("    Generating HMAC for %s.  Generating signature: %s", checksum, str(signature))
    if signature:
        output = cacheDir.open(checksum + ".sig", "wb+")
        sig = librsync.SignatureJob(output)

    data = i.read(16 * 1024)
    while data:
        nameMac.update(data)
        if sig:
            sig.step(data)
        data = i.read(16 * 1024)
    # Return a handle on the full file object.  Allows it to be reused in the next step
    return i

suffixes = ['','KB','MB','GB', 'TB', 'PB']

def processFile(cksInfo, regenerator, cacheDir, db, crypto, basis=None):
    try:
        conn = db.conn
        c2 = conn.cursor()
        checksum = cksInfo['checksum']
        if cksInfo['encrypted']:
            logger.info("    Skipping  %s", checksum)
            return None

        logger.info("  Processing %s (%s, %s)", checksum, Util.fmtSize(cksInfo['size'], formats = suffixes), Util.fmtSize(cksInfo['diskSize'], formats = suffixes))
        signature = not cacheDir.exists(checksum + ".sig")
        
        nameHmac = crypto.getHash()
        retFile = generateFullFileInfo(checksum, regenerator, cacheDir, nameHmac, signature, basis)
        if basis:
            basis.close()
        newCks = nameHmac.hexdigest()
        
        logger.info("    Hashed     %s => %s (%s, %s)", checksum, newCks, Util.fmtSize(cksInfo['size'], formats = suffixes), Util.fmtSize(cksInfo['diskSize'], formats = suffixes))
        
        iv = crypto.getIV()
        cipher = crypto.getContentCipher(iv)
        hmac = crypto.getHash(func=hashlib.sha512)
        fSize = encryptFile(checksum, cacheDir, cipher, iv, crypto.pad, hmac, nameHmac, output=newCks)
        logger.info("    Encrypted  %s => %s (%s)", checksum, newCks, Util.fmtSize(fSize, formats = ['','KB','MB','GB', 'TB', 'PB']))

        #cacheDir.link(checksum + '.enc', newCks, soft=False)
        #cacheDir.link(checksum + ".sig", newCks + ".sig", soft=False)
        cacheDir.move(checksum + ".sig", newCks + ".sig")
        logger.debug("    Moved sig file, updating database")

        c2.execute('UPDATE CheckSums SET Encrypted = 1, DiskSize = :size, Checksum = :newcks WHERE Checksum = :cks',
                    {"size": fSize, "newcks": newCks, "cks": checksum})
        c2.execute('UPDATE CheckSums SET Basis = :newcks WHERE Basis = :cks', {"newcks": newCks, "cks": checksum})

        logger.debug("    Ready to commit")
        conn.commit()
        logger.debug("    Commit complete, removing files")
        cacheDir.removeSuffixes(checksum, ['.meta', '.enc', '.sig', '.basis', ''])
        logger.debug("    Done with %s", checksum)
        return retFile
    except Exception as e:
        conn.rollback()
        logger.error("Unable to convert checksum: %s :: %s", checksum, e)
        logger.exception(e)
        return None

def encryptFilesAtLevel(db, crypto, cacheDir, chainlength=0):
    logger.info("Encrypting files with chainlength = %d", chainlength)
    conn = db.conn
    c = conn.cursor()
    regenerator = Regenerator.Regenerator(cacheDir, db, crypto)

    r = c.execute("SELECT Checksum, Size, Basis, Compressed FROM Checksums WHERE Encrypted = 0 AND IsFile = 1 AND ChainLength = :chainlength ORDER BY CheckSum", {"chainlength": chainlength})
    for row in r.fetchall():
        try:
            checksum = row[0]
            logger.info("Encrypting Parent %s", checksum)
            chain = db.getChecksumInfoChain(checksum)
            bFile = None
            while chain:
                cksInfo = chain.pop()
                bFile = processFile(cksInfo, regenerator, cacheDir, db, crypto, bFile)
        except Exception as e:
            logger.error("Error processing checksum: %s", checksum)
            logger.exception(e)
            #raise e

def encryptFiles(db, crypto, cacheDir):
    conn = db.conn
    r = conn.execute("SELECT MAX(ChainLength) FROM CheckSums")
    z = r.fetchone()[0]
    for level in range(z, -1, -1):
        encryptFilesAtLevel(db, crypto, cacheDir, level)


def generateDirHashes(db, crypto, cacheDir):
    conn = db.conn
    z = conn.cursor()
    r = conn.execute("SELECT Inode, Device, LastSet, Names.name, Checksums.ChecksumId, Checksum "
                     "FROM Files "
                     "JOIN Names ON Names.NameId = Files.NameID "
                     "JOIN Checksums ON Files.ChecksumId = Checksums.ChecksumId "
                     "WHERE Dir = 1 "
                     "ORDER BY Checksum")
    lastHash = None
    batch = r.fetchmany()
    while batch:
        for row in batch:
            inode = row['Inode']
            device = row['Device']
            last = row['LastSet']
            oldHash = row['Checksum']
            cksId = row['ChecksumId']
            files = db.readDirectory((inode, device), last)

            if oldHash == lastHash:
                continue
            lastHash = oldHash

            logger.debug("Rehashing directory %s (%d, %d)@%d: %s(%d)", crypto.decryptFilename(row['Name']),inode, device, last, oldHash, cksId)
            #logger.debug("    Directory contents: %s", str(files))
            (newHash, newSize) = Util.hashDir(crypto, files, True, True)
            logger.info("Rehashed %s => %s.  %d files", oldHash, newHash, newSize)
            try:
                if newHash != oldHash:
                    z.execute("UPDATE Checksums SET Checksum = :newHash WHERE ChecksumId = :id", {"newHash": newHash, "id": cksId})
            except Exception:
                pass
        batch = r.fetchmany()

def generateSignatures(db, cacheDir):
    c = db.conn.cursor()
    r = c.execute("SELECT Checksum FROM Checksums")
    regenerator = Regenerator.Regenerator(cacheDir, db, crypto)
    for row in r.fetchall():
        checksum = row[0]
        sigfile = checksum + '.sig'
        if not cacheDir.exists(sigfile):
            logger.info("Generating signature for {}".format(checksum))
            makeSig(checksum, regenerator, cacheDir)

def generateMetadata(db, cacheDir):
    conn = db.conn
    c = conn.cursor()
    r = c.execute("SELECT Checksum, Size, Compressed, Encrypted, DiskSize, Basis FROM Checksums WHERE IsFile = 1 ORDER BY CheckSum")
    batch = r.fetchmany(4096)
    while batch:
        for row in batch:
            # recordMetaData(cache, checksum, size, compressed, encrypted, disksize, basis=None, logger=None):
            Util.recordMetaData(cacheDir, row[0], row[1], row[2], row[3], row[4], basis=row[5], logger=logger)
        batch = r.fetchmany(4096)

def processArgs():
    parser = argparse.ArgumentParser(description='Encrypt the database')
    parser.add_argument('--database', '-D', dest='database', default=Defaults.getDefault('TARDIS_DB'),      help="Database to use.  Default: %(default)s")
    parser.add_argument('--client', '-C',   dest='client',   default=Defaults.getDefault('TARDIS_CLIENT'),  help="Client to list on.  Default: %(default)s")
    parser.add_argument('--dbname',         dest='dbname',   default=Defaults.getDefault('TARDIS_DBNAME'),  help="Name of the database file. Default: %(default)s")

    parser.add_argument('--filenames',      dest='filenames', action='store_true', default=False,       help='Encrypt filenames. Default=%(default)s')
    parser.add_argument('--files',          dest='files',     action='store_true', default=False,       help='Encrypt files. Default=%(default)s')
    parser.add_argument('--dirhashes',      dest='dirhash',   action='store_true', default=False,       help='Generate directory hashes.  Default=%(default)s')
    parser.add_argument('--meta',           dest='meta',      action='store_true', default=False,       help='Generate metadata files.  Default=%(default)s')
    #parser.add_argument('--signatures',     dest='sigs',      action='store_true', default=False,       help='Generate signatures. Default=%(default)s')

    passgroup= parser.add_argument_group("Password/Encryption specification options")
    pwgroup = passgroup.add_mutually_exclusive_group(required=True)
    pwgroup.add_argument('--password', '-P',dest='password', default=None, nargs='?', const=True,       help='Encrypt files with this password')
    pwgroup.add_argument('--password-file', dest='passwordfile', default=None,                          help='Read password from file')
    pwgroup.add_argument('--password-url',  dest='passwordurl', default=None,                           help='Retrieve password from the specified URL')
    pwgroup.add_argument('--password-prog', dest='passwordprog', default=None,                          help='Use the specified command to generate the password on stdout')

    return parser.parse_args()

def main():
    global logger
    logging.basicConfig(level=logging.INFO)
    logger = logging.getLogger('')
    args = processArgs()
    password = Util.getPassword(args.password, args.passwordfile, args.passwordurl, args.passwordprog)

    crypto = TardisCrypto.TardisCrypto(password, args.client)

<<<<<<< HEAD
=======
    #logger.info("Created token: %s", token)
>>>>>>> e57c9b78
    path = os.path.join(args.database, args.client, args.dbname)
    db = TardisDB.TardisDB(path, backup=False)

    Util.authenticate(db, args.client, password)
    (f, c) = db.getKeys()
    crypto.setKeys(f, c)

    cacheDir = CacheDir.CacheDir(os.path.join(args.database, args.client))

    #if args.sigs:
    #    generateSignatures(db, cacheDir)
    if args.filenames:
        encryptFilenames(db, crypto)
    if args.files:
        encryptFiles(db, crypto, cacheDir)
    if args.dirhash:
        generateDirHashes(db, crypto, cacheDir)
    if args.meta:
        generateMetadata(db, cacheDir)

if __name__ == "__main__":
    main()<|MERGE_RESOLUTION|>--- conflicted
+++ resolved
@@ -239,10 +239,6 @@
 
     crypto = TardisCrypto.TardisCrypto(password, args.client)
 
-<<<<<<< HEAD
-=======
-    #logger.info("Created token: %s", token)
->>>>>>> e57c9b78
     path = os.path.join(args.database, args.client, args.dbname)
     db = TardisDB.TardisDB(path, backup=False)
 
